# Integration Tests

## Prerequisites

- Docker Compose must be installed
<<<<<<< HEAD
- Data must exist at `/mnt/nyctaxi/csv/year=2019/yellow_tripdata_2019-01.csv` (can be found at s3://nyc-tlc/trip\ data/yellow_tripdata_2019-01.csv)
=======
- The file `yellow_tripdata_2019-01.csv` from the  [NYC Taxi](../docs/nyctaxi.md) data set must exist at `/mnt/nyctaxi/csv/year=2019/yellow_tripdata_2019-01.csv`. 
>>>>>>> b48b73b4

## Run Tests

```bash
./run.sh
```<|MERGE_RESOLUTION|>--- conflicted
+++ resolved
@@ -3,11 +3,7 @@
 ## Prerequisites
 
 - Docker Compose must be installed
-<<<<<<< HEAD
-- Data must exist at `/mnt/nyctaxi/csv/year=2019/yellow_tripdata_2019-01.csv` (can be found at s3://nyc-tlc/trip\ data/yellow_tripdata_2019-01.csv)
-=======
 - The file `yellow_tripdata_2019-01.csv` from the  [NYC Taxi](../docs/nyctaxi.md) data set must exist at `/mnt/nyctaxi/csv/year=2019/yellow_tripdata_2019-01.csv`. 
->>>>>>> b48b73b4
 
 ## Run Tests
 

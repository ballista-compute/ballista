--- conflicted
+++ resolved
@@ -11,36 +11,7 @@
 include = ["build.rs", "src/**/*", "Cargo.toml", "proto/ballista.proto"]
 
 [dependencies]
-<<<<<<< HEAD
-async-channel = "1.4.0"
-async-trait = "0.1.36"
 clap = "2"
-crossbeam = "0.7"
-env_logger = { version = "0.6", default-features = false }
-etcd-client = "0.5"
-flatbuffers = "0.6.0"
-fnv = "1.0.7"
-futures = "0.3"
-http = "0.1"
-k8s-openapi = { version = "0.8.0", features = ["v1_13"] }
-kube = "0.35"
-log = "0.4"
-prost = "0.6"
-prost-types = "0.6"
-random-fast-rng = "0.1.1"
-reqwest = "0.9.18"
-smol = { version = "0.1.18", features = ["tokio02"] }
-sqlparser = "0.6.1"
-structopt = "0.3"
-tokio = { version = "0.2", features = ["full"] }
-tonic = "0.2"
-uuid = { version = "0.8", features = ["serde", "v4"] }
-
-arrow = { git = "https://github.com/apache/arrow", rev = "3cb0bd82"}
-arrow-flight = { git = "https://github.com/apache/arrow", rev = "3cb0bd82" }
-datafusion = { git = "https://github.com/apache/arrow", rev = "3cb0bd82" }
-parquet = { git = "https://github.com/apache/arrow", rev = "3cb0bd82" }
-=======
 futures = "0.3"
 prost = "0.6"
 prost-types = "0.6"
@@ -48,7 +19,6 @@
 structopt = "0.3"
 tokio = { version = "0.2", features = ["full"] }
 tonic = "0.3"
->>>>>>> f5c1767c
 
 arrow = { git = "https://github.com/apache/arrow", rev="49a1c7b" }
 arrow-flight = { git = "https://github.com/apache/arrow", rev="49a1c7b" }

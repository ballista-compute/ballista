--- conflicted
+++ resolved
@@ -24,12 +24,8 @@
 use ballista::{
     executor::flight_service::BallistaFlightService,
     executor::{BallistaExecutor, ExecutorConfig},
-<<<<<<< HEAD
     print_version,
-    scheduler::{standalone::StandaloneClient, SchedulerServer},
-=======
     scheduler::{state::StandaloneClient, SchedulerServer},
->>>>>>> a40290fc
     serde::protobuf::scheduler_grpc_server::SchedulerGrpcServer,
     serde::scheduler::ExecutorMeta,
     BALLISTA_VERSION,

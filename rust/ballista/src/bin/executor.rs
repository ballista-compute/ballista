--- conflicted
+++ resolved
@@ -18,30 +18,15 @@
 
 use anyhow::{Context, Result};
 use arrow_flight::flight_service_server::FlightServiceServer;
-<<<<<<< HEAD
-=======
 use ballista::serde::protobuf::{
     scheduler_grpc_client::SchedulerGrpcClient, RegisterExecutorParams,
 };
->>>>>>> 0b7e2970
 use ballista::{
     executor::flight_service::BallistaFlightService,
     executor::{BallistaExecutor, ExecutorConfig},
-<<<<<<< HEAD
-    flight_service::BallistaFlightService,
-    scheduler::{standalone::StandaloneClient, SchedulerServer},
-    serde::{
-        protobuf::{
-            scheduler_grpc_client::SchedulerGrpcClient, scheduler_grpc_server::SchedulerGrpcServer,
-            RegisterExecutorParams,
-        },
-        scheduler::ExecutorMeta,
-    },
-=======
     scheduler::{standalone::StandaloneClient, SchedulerServer},
     serde::protobuf::scheduler_grpc_server::SchedulerGrpcServer,
     serde::scheduler::ExecutorMeta,
->>>>>>> 0b7e2970
     BALLISTA_VERSION,
 };
 use futures::future::MaybeDone;

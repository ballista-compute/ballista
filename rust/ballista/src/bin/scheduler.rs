//! Ballista Rust scheduler binary.

use std::net::SocketAddr;

use anyhow::{Context, Result};
use ballista::BALLISTA_VERSION;
use ballista::{
    print_version,
    scheduler::{
<<<<<<< HEAD
        etcd::EtcdClient, standalone::StandaloneClient, ConfigBackend, ConfigBackendClient,
=======
        state::{ConfigBackendClient, EtcdClient, StandaloneClient},
>>>>>>> a40290fc
        SchedulerServer,
    },
    serde::protobuf::scheduler_grpc_server::SchedulerGrpcServer,
};

use log::info;
use tonic::transport::Server;

#[macro_use]
extern crate configure_me;

#[allow(clippy::all)]
include_config!("scheduler");

async fn start_server<T: ConfigBackendClient + Send + Sync + 'static>(
    config_backend: T,
    namespace: String,
    addr: SocketAddr,
) -> Result<()> {
    info!(
        "Ballista v{} Scheduler listening on {:?}",
        BALLISTA_VERSION, addr
    );
    let server = SchedulerGrpcServer::new(SchedulerServer::new(config_backend, namespace));
    Ok(Server::builder()
        .add_service(server)
        .serve(addr)
        .await
        .context("Could not start grpc server")?)
}

#[tokio::main]
async fn main() -> Result<()> {
    env_logger::init();

    // parse options
    let (opt, _remaining_args) =
        Config::including_optional_config_files(&["/etc/ballista/scheduler.toml"]).unwrap_or_exit();

    if opt.version {
        print_version();
    }
    println!("{}", opt.namespace);

    let namespace = opt.namespace;
    let bind_host = opt.bind_host;
    let port = opt.port;

    let addr = format!("{}:{}", bind_host, port);
    let addr = addr.parse()?;

    match opt.config_backend {
        ConfigBackend::Etcd => {
            let etcd = etcd_client::Client::connect(&[opt.etcd_urls], None)
                .await
                .context("Could not connect to etcd")?;
            let client = EtcdClient::new(etcd);
            start_server(client, namespace, addr).await?;
        }
        ConfigBackend::Standalone => {
            // TODO: Use a real file and make path is configurable
            let client = StandaloneClient::try_new_temporary()
                .context("Could not create standalone config backend")?;
            start_server(client, namespace, addr).await?;
        }
    };
    Ok(())
}<|MERGE_RESOLUTION|>--- conflicted
+++ resolved
@@ -7,12 +7,8 @@
 use ballista::{
     print_version,
     scheduler::{
-<<<<<<< HEAD
-        etcd::EtcdClient, standalone::StandaloneClient, ConfigBackend, ConfigBackendClient,
-=======
         state::{ConfigBackendClient, EtcdClient, StandaloneClient},
->>>>>>> a40290fc
-        SchedulerServer,
+        ConfigBackend, SchedulerServer,
     },
     serde::protobuf::scheduler_grpc_server::SchedulerGrpcServer,
 };

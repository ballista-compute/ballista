// Copyright 2020 Andy Grove
//
// Licensed under the Apache License, Version 2.0 (the "License");
// you may not use this file except in compliance with the License.
// You may obtain a copy of the License at
//
// http://www.apache.org/licenses/LICENSE-2.0
//
// Unless required by applicable law or agreed to in writing, software
// distributed under the License is distributed on an "AS IS" BASIS,
// WITHOUT WARRANTIES OR CONDITIONS OF ANY KIND, either express or implied.
// See the License for the specific language governing permissions and
// limitations under the License.

//! Client API for sending requests to executors.

use std::convert::{TryFrom, TryInto};
use std::sync::Arc;
use std::{collections::HashMap, pin::Pin};

use crate::error::{ballista_error, BallistaError, Result};
use crate::memory_stream::MemoryStream;
use crate::serde::protobuf::{self};
use crate::serde::scheduler::{Action, ExecutePartition, ExecutePartitionResult, PartitionId};

use crate::utils::PartitionStats;
use arrow::array::{StringArray, StructArray};
use arrow::datatypes::Schema;
use arrow::record_batch::RecordBatch;
use arrow_flight::flight_service_client::FlightServiceClient;
use arrow_flight::utils::flight_data_to_arrow_batch;
use arrow_flight::Ticket;
use datafusion::physical_plan::common::collect;
use datafusion::physical_plan::{ExecutionPlan, SendableRecordBatchStream};
use datafusion::{logical_plan::LogicalPlan, physical_plan::RecordBatchStream};
use log::debug;
use prost::Message;
use uuid::Uuid;

/// Client for interacting with Ballista executors.
#[derive(Clone)]
pub struct BallistaClient {
    flight_client: FlightServiceClient<tonic::transport::channel::Channel>,
}

impl BallistaClient {
    /// Create a new BallistaClient to connect to the executor listening on the specified
    /// host and port

    pub async fn try_new(host: &str, port: u16) -> Result<Self> {
        let addr = format!("http://{}:{}", host, port);
        debug!("BallistaClient connecting to {}", addr);
        let flight_client = FlightServiceClient::connect(addr.clone())
            .await
            .map_err(|e| {
                BallistaError::General(format!(
                    "Error connecting to Ballista scheduler or executor at {}: {:?}",
                    addr, e
                ))
            })?;
        debug!("BallistaClient connected OK");

        Ok(Self { flight_client })
    }

    /// Execute one partition of a physical query plan against the executor
    pub async fn execute_partition(
        &mut self,
        job_id: String,
        stage_id: usize,
        partition_id: Vec<usize>,
        plan: Arc<dyn ExecutionPlan>,
    ) -> Result<Vec<ExecutePartitionResult>> {
        let action = Action::ExecutePartition(ExecutePartition {
            job_id,
            stage_id,
            partition_id,
            plan,
            shuffle_locations: Default::default(),
        });
        let stream = self.execute_action(&action).await?;
        let batches = collect(stream).await?;

        batches
            .iter()
            .map(|batch| {
                if batch.num_rows() != 1 {
                    Err(BallistaError::General(
                        "execute_partition received wrong number of rows".to_owned(),
                    ))
                } else {
                    let path = batch
                        .column(0)
                        .as_any()
                        .downcast_ref::<StringArray>()
                        .expect("execute_partition expected column 0 to be a StringArray");

                    let stats = batch
                        .column(1)
                        .as_any()
                        .downcast_ref::<StructArray>()
                        .expect("execute_partition expected column 1 to be a StructArray");

                    Ok(ExecutePartitionResult::new(
                        path.value(0),
                        PartitionStats::from_arrow_struct_array(stats),
                    ))
                }
            })
            .collect::<Result<Vec<_>>>()
    }

    /// Fetch a partition from an executor
    pub async fn fetch_partition(
        &mut self,
        job_id: &str,
        stage_id: usize,
        partition_id: usize,
<<<<<<< HEAD
    ) -> Result<Vec<RecordBatch>> {
        let action = Action::FetchPartition(PartitionId::new(job_id, stage_id, partition_id));
        let stream = self.execute_action(&action).await?;
        Ok(collect(stream)
            .await
            .map_err(|e| BallistaError::General(format!("{:?}", e)))?)
=======
    ) -> Result<SendableRecordBatchStream> {
        let action = Action::FetchPartition(PartitionId::new(
            job_uuid.to_owned(),
            stage_id,
            partition_id,
        ));
        self.execute_action(&action).await
>>>>>>> 8d496fb4
    }

    /// Execute an action and retrieve the results
    pub async fn execute_action(&mut self, action: &Action) -> Result<SendableRecordBatchStream> {
        let serialized_action: protobuf::Action = action.to_owned().try_into()?;

        let mut buf: Vec<u8> = Vec::with_capacity(serialized_action.encoded_len());

        serialized_action
            .encode(&mut buf)
            .map_err(|e| BallistaError::General(format!("{:?}", e)))?;

        let request = tonic::Request::new(Ticket { ticket: buf });

        let mut stream = self
            .flight_client
            .do_get(request)
            .await
            .map_err(|e| BallistaError::General(format!("{:?}", e)))?
            .into_inner();

        // the schema should be the first message returned, else client should error
        match stream
            .message()
            .await
            .map_err(|e| BallistaError::General(format!("{:?}", e)))?
        {
            Some(flight_data) => {
                // convert FlightData to a stream
                let schema = Arc::new(Schema::try_from(&flight_data)?);

                // all the remaining stream messages should be dictionary and record batches

                //TODO we should stream the data rather than load into memory first
                let mut batches = vec![];

                while let Some(flight_data) = stream
                    .message()
                    .await
                    .map_err(|e| BallistaError::General(format!("{:?}", e)))?
                {
                    let batch = flight_data_to_arrow_batch(&flight_data, schema.clone(), &[])?;

                    batches.push(batch);
                }

                Ok(Box::pin(MemoryStream::try_new(batches, schema, None)?))
            }
            None => Err(ballista_error(
                "Did not receive schema batch from flight server",
            )),
        }
    }
}<|MERGE_RESOLUTION|>--- conflicted
+++ resolved
@@ -116,22 +116,9 @@
         job_id: &str,
         stage_id: usize,
         partition_id: usize,
-<<<<<<< HEAD
-    ) -> Result<Vec<RecordBatch>> {
+    ) -> Result<SendableRecordBatchStream> {
         let action = Action::FetchPartition(PartitionId::new(job_id, stage_id, partition_id));
-        let stream = self.execute_action(&action).await?;
-        Ok(collect(stream)
-            .await
-            .map_err(|e| BallistaError::General(format!("{:?}", e)))?)
-=======
-    ) -> Result<SendableRecordBatchStream> {
-        let action = Action::FetchPartition(PartitionId::new(
-            job_uuid.to_owned(),
-            stage_id,
-            partition_id,
-        ));
         self.execute_action(&action).await
->>>>>>> 8d496fb4
     }
 
     /// Execute an action and retrieve the results

--- conflicted
+++ resolved
@@ -159,26 +159,8 @@
     }
 
     pub fn memory_size(&self) -> usize {
-<<<<<<< HEAD
-
-        //TODO delegate to Arrow once https://issues.apache.org/jira/browse/ARROW-9582 is
-        // implemented
-        match self {
-            ColumnarValue::Columnar(array) => {
-
-                let mut size = 0;
-
-                for buffer in array.data().buffers() {
-
-                    size += buffer.capacity();
-                }
-
-                size
-            },
-=======
         match self {
             ColumnarValue::Columnar(array) => array.get_array_memory_size(),
->>>>>>> f32389e7
             _ => 0,
         }
     }

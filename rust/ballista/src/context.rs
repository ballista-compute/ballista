--- conflicted
+++ resolved
@@ -270,27 +270,15 @@
                         let mut ballista_client =
                             BallistaClient::try_new(metadata.host.as_str(), metadata.port as u16)
                                 .await?;
-<<<<<<< HEAD
-                        result.append(
-                            &mut ballista_client
-                                .fetch_partition(
-                                    &partition_id.job_id,
-                                    partition_id.stage_id as usize,
-                                    partition_id.partition_id as usize,
-                                )
-                                .await?,
-                        );
-=======
                         let stream = ballista_client
                             .fetch_partition(
-                                &Uuid::parse_str(&partition_id.job_uuid).unwrap(),
+                                &partition_id.job_id,
                                 partition_id.stage_id as usize,
                                 partition_id.partition_id as usize,
                             )
                             .await?;
                         result
                             .append(&mut datafusion::physical_plan::common::collect(stream).await?);
->>>>>>> 8d496fb4
                     }
                     break Ok(Box::pin(MemoryStream::try_new(
                         result,

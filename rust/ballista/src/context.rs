--- conflicted
+++ resolved
@@ -14,20 +14,6 @@
 
 //! Distributed execution context.
 
-<<<<<<< HEAD
-use std::{collections::HashMap,
-          sync::{Arc, Mutex}};
-
-use crate::{client::BallistaClient,
-            error::{BallistaError, Result},
-            serde::scheduler::Action};
-
-use datafusion::{dataframe::DataFrame,
-                 execution::context::ExecutionContext,
-                 logical_plan::{DFSchema, Expr, LogicalPlan, Partitioning},
-                 physical_plan::{csv::CsvReadOptions, SendableRecordBatchStream}};
-use log::info;
-=======
 use std::any::Any;
 use std::collections::HashMap;
 use std::fs;
@@ -48,7 +34,6 @@
 use datafusion::physical_plan::csv::CsvReadOptions;
 use datafusion::physical_plan::{ExecutionPlan, SendableRecordBatchStream};
 use log::{debug, info};
->>>>>>> f32389e7
 
 #[derive(Debug)]
 
@@ -71,16 +56,11 @@
 
 impl BallistaContextState {
     pub fn new(cluster_meta: ClusterMeta, settings: HashMap<String, String>) -> Self {
-<<<<<<< HEAD
-
-        Self { cluster_meta, settings }
-=======
         Self {
             cluster_meta,
             tables: HashMap::new(),
             settings,
         }
->>>>>>> f32389e7
     }
 }
 
@@ -92,21 +72,11 @@
 
 impl BallistaContext {
     /// Create a context for executing queries against a remote Ballista executor instance
-<<<<<<< HEAD
-
-    pub fn remote(host: &str, port: usize, settings: HashMap<&str, &str>) -> Self {
-
-        let meta = ClusterMeta::Direct { host: host.to_owned(), port };
-
-        let settings: HashMap<String, String> = settings.into_iter().map(|(k, v)| (k.to_owned(), v.to_owned())).collect();
-
-=======
     pub fn remote(host: &str, port: usize, settings: HashMap<String, String>) -> Self {
         let meta = ClusterMeta::Direct {
             host: host.to_owned(),
             port,
         };
->>>>>>> f32389e7
         let state = BallistaContextState::new(meta, settings);
 
         Self {
@@ -117,14 +87,6 @@
     /// Create a DataFrame representing a Parquet table scan
 
     pub fn read_parquet(&self, path: &str) -> Result<BallistaDataFrame> {
-<<<<<<< HEAD
-
-        // use local DataFusion context for now but later this might call the scheduler
-        let mut ctx = ExecutionContext::new();
-
-        let df = ctx.read_parquet(path)?;
-
-=======
         // convert to absolute path because the executor likely has a different working directory
         let path = PathBuf::from(path);
         let path = fs::canonicalize(&path)?;
@@ -132,21 +94,12 @@
         // use local DataFusion context for now but later this might call the scheduler
         let mut ctx = ExecutionContext::new();
         let df = ctx.read_parquet(path.to_str().unwrap())?;
->>>>>>> f32389e7
         Ok(BallistaDataFrame::from(self.state.clone(), df))
     }
 
     /// Create a DataFrame representing a CSV table scan
 
     pub fn read_csv(&self, path: &str, options: CsvReadOptions) -> Result<BallistaDataFrame> {
-<<<<<<< HEAD
-
-        // use local DataFusion context for now but later this might call the scheduler
-        let mut ctx = ExecutionContext::new();
-
-        let df = ctx.read_csv(path, options)?;
-
-=======
         // convert to absolute path because the executor likely has a different working directory
         let path = PathBuf::from(path);
         let path = fs::canonicalize(&path)?;
@@ -154,24 +107,10 @@
         // use local DataFusion context for now but later this might call the scheduler
         let mut ctx = ExecutionContext::new();
         let df = ctx.read_csv(path.to_str().unwrap(), options)?;
->>>>>>> f32389e7
         Ok(BallistaDataFrame::from(self.state.clone(), df))
     }
 
     /// Register a DataFrame as a table that can be referenced from a SQL query
-<<<<<<< HEAD
-
-    pub fn register_table(&self, _name: &str, _table: Arc<dyn DataFrame>) -> Result<()> {
-
-        todo!()
-    }
-
-    /// Create a DataFrame from a SQL statement
-
-    pub fn sql(&self, _sql: &str) -> Result<BallistaDataFrame> {
-
-        todo!()
-=======
     pub fn register_table(&self, name: &str, table: &BallistaDataFrame) -> Result<()> {
         let mut state = self.state.lock().unwrap();
         state
@@ -248,7 +187,6 @@
             total_byte_size: None,
             column_statistics: None,
         }
->>>>>>> f32389e7
     }
 }
 
@@ -282,12 +220,6 @@
         info!("Connecting to Ballista executor at {}:{}", host, port);
 
         let mut client = BallistaClient::try_new(&host, port).await?;
-<<<<<<< HEAD
-
-        client
-            .execute_action(&Action::InteractiveQuery {
-                plan:     self.df.to_logical_plan(),
-=======
         let plan = self.df.to_logical_plan();
 
         debug!("Sending logical plan to executor: {:?}", plan);
@@ -295,7 +227,6 @@
         client
             .execute_action(&Action::InteractiveQuery {
                 plan,
->>>>>>> f32389e7
                 settings: Default::default(),
             })
             .await

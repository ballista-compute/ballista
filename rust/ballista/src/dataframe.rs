// Copyright 2020 Andy Grove
//
// Licensed under the Apache License, Version 2.0 (the "License");
// you may not use this file except in compliance with the License.
// You may obtain a copy of the License at
//
// http://www.apache.org/licenses/LICENSE-2.0
//
// Unless required by applicable law or agreed to in writing, software
// distributed under the License is distributed on an "AS IS" BASIS,
// WITHOUT WARRANTIES OR CONDITIONS OF ANY KIND, either express or implied.
// See the License for the specific language governing permissions and
// limitations under the License.

use std::collections::HashMap;
use std::sync::{Arc, RwLock};

use crate::arrow::datatypes::{DataType, Schema};
use crate::arrow::record_batch::RecordBatch;
use crate::client;
use crate::datafusion;
pub use crate::datafusion::datasource::csv::CsvReadOptions;
use crate::datafusion::datasource::parquet::ParquetTable;
use crate::datafusion::datasource::MemTable;
use crate::datafusion::datasource::TableProvider;
use crate::datafusion::logicalplan::{
    Expr, FunctionMeta, LogicalPlan, LogicalPlanBuilder, ScalarValue,
};
use crate::datafusion::optimizer::utils::exprlist_to_fields;
use crate::datafusion::sql::parser::{DFASTNode, DFParser};
use crate::datafusion::sql::planner::{SchemaProvider, SqlToRel};
use crate::error::{BallistaError, Result};
use crate::plan::Action;

pub const CSV_BATCH_SIZE: &str = "ballista.csv.batchSize";

/// Configuration setting
struct ConfigSetting {
    key: String,
    _description: String,
    default_value: Option<String>,
}

impl ConfigSetting {
    pub fn new(key: &str, description: &str, default_value: Option<&str>) -> Self {
        Self {
            key: key.to_owned(),
            _description: description.to_owned(),
            default_value: default_value.map(|s| s.to_owned()),
        }
    }

    pub fn default_value(&self) -> Option<String> {
        self.default_value.clone()
    }
}

struct Configs {
    configs: HashMap<String, ConfigSetting>,
    settings: HashMap<String, String>,
}

impl Configs {
    pub fn new(settings: HashMap<String, String>) -> Self {
        let csv_batch_size: ConfigSetting = ConfigSetting::new(
            CSV_BATCH_SIZE,
            "Number of rows to read per batch",
            Some("1024"),
        );

        let configs = vec![csv_batch_size];

        let mut m = HashMap::new();
        for config in configs {
            m.insert(config.key.clone(), config);
        }

        Self {
            configs: m,
            settings,
        }
    }

    pub fn get_setting(&self, name: &str) -> Option<String> {
        match self.settings.get(name) {
            Some(value) => Some(value.clone()),
            None => match self.configs.get(name) {
                Some(value) => value.default_value(),
                None => None,
            },
        }
    }

    pub fn csv_batch_size(&self) -> Option<String> {
        self.get_setting(CSV_BATCH_SIZE)
    }
}

#[derive(Debug)]
pub struct ContextSchemaProvider {
    pub temp_tables: HashMap<String, DataFrame>,
}

impl ContextSchemaProvider {
    fn new() -> Self {
        Self {
            temp_tables: HashMap::new(),
        }
    }
}

impl ContextSchemaProvider {
    pub fn register_temp_table(&mut self, name: &str, df: DataFrame) -> Result<()> {
<<<<<<< HEAD
        self.temp_tables.insert(name.to_string(), df);
=======
        self.temp_tables.insert(name.to_string(), df.clone());
>>>>>>> 305c9d96
        Ok(())
    }
}

impl SchemaProvider for &ContextSchemaProvider {
    fn get_table_meta(&self, name: &str) -> Option<Arc<Schema>> {
        self.temp_tables
            .get(name)
            .map(|df| Arc::from(df.plan.schema().clone()))
    }

    fn get_function_meta(&self, _name: &str) -> Option<Arc<FunctionMeta>> {
        // TODO: support udf
        None
    }
}

#[derive(Debug)]
pub struct Context {
    pub state: Arc<ContextState>,
}

#[derive(Debug)]
pub struct ContextState {
    pub schema_provider: RwLock<ContextSchemaProvider>,
    pub backend: ContextBackend,
}

#[derive(Debug, Clone)]
pub enum ContextBackend {
    Local {
        settings: HashMap<String, String>,
    },
    Remote {
        host: String,
        port: usize,
        settings: HashMap<String, String>,
    },
    Spark {
        master: String,
        spark_settings: HashMap<String, String>,
    },
}

impl Context {
    /// Create a context for executing a query against a remote Spark executor
    pub fn spark(master: &str, settings: HashMap<&str, &str>) -> Self {
        Self {
            state: Arc::new(ContextState {
                schema_provider: RwLock::new(ContextSchemaProvider::new()),
                backend: ContextBackend::Spark {
                    master: master.to_owned(),
                    spark_settings: parse_settings(settings),
                },
            }),
        }
    }

    /// Create a context for executing a query against a local in-process executor
    pub fn local(settings: HashMap<&str, &str>) -> Self {
        Self {
            state: Arc::new(ContextState {
                schema_provider: RwLock::new(ContextSchemaProvider::new()),
                backend: ContextBackend::Local {
                    settings: parse_settings(settings),
                },
            }),
        }
    }

    /// Create a context for executing a query against a remote executor
    pub fn remote(host: &str, port: usize, settings: HashMap<&str, &str>) -> Self {
        Self {
            state: Arc::new(ContextState {
                schema_provider: RwLock::new(ContextSchemaProvider::new()),
                backend: ContextBackend::Remote {
                    host: host.to_owned(),
                    port,
                    settings: parse_settings(settings),
                },
            }),
        }
    }

    pub fn from(state: Arc<ContextState>) -> Self {
        Self { state }
    }

    /// Create a DataFrame from an existing set of RecordBatch instances
    pub fn create_dataframe(&self, batches: &[RecordBatch]) -> Result<DataFrame> {
        let schema = batches[0].schema().as_ref();
        let plan = LogicalPlan::InMemoryScan {
            data: vec![batches.to_vec()],
            schema: Box::new(schema.clone()),
            projection: None,
            projected_schema: Box::new(schema.clone()),
        };
        Ok(DataFrame::from(self.state.clone(), plan))
    }

    pub fn read_csv(
        &self,
        path: &str,
        options: CsvReadOptions,
        projection: Option<Vec<usize>>,
    ) -> Result<DataFrame> {
        Ok(DataFrame::scan_csv(
            self.state.clone(),
            path,
            options,
            projection,
        )?)
    }

    pub fn read_parquet(&self, path: &str, projection: Option<Vec<usize>>) -> Result<DataFrame> {
        Ok(DataFrame::scan_parquet(
            self.state.clone(),
            path,
            projection,
        )?)
    }

    pub fn sql(&self, sql: &str) -> Result<DataFrame> {
        let ast = DFParser::parse_sql(sql)?;
        match ast {
            DFASTNode::ANSI(ansi) => {
                let plan = SqlToRel::new(&*self.state.schema_provider.read().unwrap())
                    .sql_to_rel(&ansi)?;
                Ok(DataFrame::from(self.state.clone(), plan))
            }
            DFASTNode::CreateExternalTable { .. } => {
                unimplemented!("TODO");
            }
        }
    }

    pub fn register_temp_table(&mut self, name: &str, df: DataFrame) -> Result<()> {
        let mut provider = self.state.schema_provider.write().unwrap();
        provider.register_temp_table(name, df)?;
        Ok(())
    }

    pub async fn execute_action(
        &self,
        host: &str,
        port: usize,
        action: Action,
    ) -> Result<Vec<RecordBatch>> {
        client::execute_action(host, port, action).await
    }
}

fn parse_settings(settings: HashMap<&str, &str>) -> HashMap<String, String> {
    let mut s: HashMap<String, String> = HashMap::new();
    for (k, v) in settings {
        s.insert(k.to_owned(), v.to_owned());
    }
    s
}

/// Builder for logical plans
#[derive(Clone, Debug)]
pub struct DataFrame {
    ctx_state: Arc<ContextState>,
    plan: LogicalPlan,
}

impl DataFrame {
    /// Create a builder from an existing plan
    pub fn from(ctx_state: Arc<ContextState>, plan: LogicalPlan) -> Self {
        Self { ctx_state, plan }
    }

    /// Create an empty relation
    pub fn empty(ctx_state: Arc<ContextState>) -> Self {
        Self::from(
            ctx_state,
            LogicalPlan::EmptyRelation {
                schema: Box::new(Schema::empty()),
            },
        )
    }

    /// Scan a data source
    pub fn scan_csv(
        ctx_state: Arc<ContextState>,
        path: &str,
        options: CsvReadOptions,
        projection: Option<Vec<usize>>,
    ) -> Result<Self> {
        Ok(Self::from(
            ctx_state,
            LogicalPlanBuilder::scan_csv(path, options, projection)?.build()?,
        ))
    }

    /// Scan a data source
    pub fn scan_parquet(
        ctx_state: Arc<ContextState>,
        path: &str,
        projection: Option<Vec<usize>>,
    ) -> Result<Self> {
        let p = ParquetTable::try_new(path)?;
        let schema = p.schema().as_ref().to_owned();
        let projected_schema = projection
            .clone()
            .map(|p| Schema::new(p.iter().map(|i| schema.field(*i).clone()).collect()));

        Ok(Self::from(
            ctx_state,
            LogicalPlan::ParquetScan {
                path: path.to_owned(),
                schema: Box::new(schema.clone()),
                projection,
                projected_schema: Box::new(projected_schema.or(Some(schema)).unwrap()),
            },
        ))
    }

    /// Apply a projection
    pub fn project(&self, expr: Vec<Expr>) -> Result<DataFrame> {
        let input_schema = self.plan.schema();
        let projected_expr = if expr.contains(&Expr::Wildcard) {
            let mut expr_vec = vec![];
            (0..expr.len()).for_each(|i| match &expr[i] {
                Expr::Wildcard => {
                    (0..input_schema.fields().len()).for_each(|i| expr_vec.push(Expr::Column(i)));
                }
                _ => expr_vec.push(expr[i].clone()),
            });
            expr_vec
        } else {
            expr
        };

        let schema = Schema::new(exprlist_to_fields(&projected_expr, input_schema)?);

        let df = Self::from(
            self.ctx_state.clone(),
            LogicalPlan::Projection {
                expr: projected_expr,
                input: Box::new(self.plan.clone()),
                schema: Box::new(schema),
            },
        );

        Ok(df)
    }

    /// Apply a filter
    pub fn filter(&self, expr: Expr) -> Result<DataFrame> {
        Ok(Self::from(
            self.ctx_state.clone(),
            LogicalPlan::Selection {
<<<<<<< HEAD
=======
                expr,
                input: Box::new(self.plan.clone()),
            },
        ))
    }

    /// Apply a sort
    pub fn sort(&self, expr: Vec<Expr>) -> Result<DataFrame> {
        Ok(Self::from(
            self.ctx_state.clone(),
            LogicalPlan::Sort {
>>>>>>> 305c9d96
                expr,
                input: Box::new(self.plan.clone()),
                schema: self.plan.schema().clone(),
            },
        ))
    }

    /// Apply a sort
    pub fn sort(&self, expr: Vec<Expr>) -> Result<DataFrame> {
        Ok(Self::from(
            self.ctx_state.clone(),
            LogicalPlan::Sort {
                expr,
                input: Box::new(self.plan.clone()),
                schema: self.plan.schema().clone(),
            },
        ))
    }

    /// Apply a limit
    pub fn limit(&self, n: usize) -> Result<DataFrame> {
        Ok(Self::from(
            self.ctx_state.clone(),
            LogicalPlan::Limit {
                expr: Expr::Literal(ScalarValue::UInt64(n as u64)),
                input: Box::new(self.plan.clone()),
                schema: self.plan.schema().clone(),
            },
        ))
    }

    /// Apply an aggregate
    pub fn aggregate(&self, group_expr: Vec<Expr>, aggr_expr: Vec<Expr>) -> Result<DataFrame> {
        let mut all_fields: Vec<Expr> = group_expr.clone();
        aggr_expr.iter().for_each(|x| all_fields.push(x.clone()));

        let aggr_schema = Schema::new(exprlist_to_fields(&all_fields, self.plan.schema())?);

        Ok(Self::from(
            self.ctx_state.clone(),
            LogicalPlan::Aggregate {
                input: Box::new(self.plan.clone()),
                group_expr,
                aggr_expr,
                schema: Box::new(aggr_schema),
            },
        ))
    }

    pub fn explain(&self) {
        println!("{:?}", self.plan);
    }

    fn datafusion_collect(
        &self,
        ctx: &datafusion::execution::context::ExecutionContext,
        settings: &HashMap<String, String>,
    ) -> Result<Vec<RecordBatch>> {
        let datafusion_plan = &self.plan;

        println!("PreOptimized Plan: {:?}", datafusion_plan);
        // create the query plan
        let optimized_plan = ctx.optimize(&datafusion_plan)?;

        println!("Optimized Plan: {:?}", optimized_plan);

        let batch_size = Configs::new(settings.clone())
            .csv_batch_size()
            .unwrap()
            .parse::<usize>()
            .unwrap();

        println!("batch_size={}", batch_size);

        let physical_plan = ctx.create_physical_plan(&optimized_plan, batch_size)?;
        println!("physicalplan schema: {:#?}", physical_plan.schema());

        // execute the query
        ctx.collect(physical_plan.as_ref())
<<<<<<< HEAD
            .map_err(BallistaError::DataFusionError)
=======
            .map_err(|e| BallistaError::DataFusionError(e))
>>>>>>> 305c9d96
    }

    pub async fn collect(&self) -> Result<Vec<RecordBatch>> {
        let action = Action::Collect {
            plan: self.plan.clone(),
        };

        match &self.ctx_state.backend {
            ContextBackend::Spark { spark_settings, .. } => {
                let host = &spark_settings["spark.ballista.host"];
                let port = &spark_settings["spark.ballista.port"];
                Context::from(self.ctx_state.clone())
                    .execute_action(host, port.parse::<usize>().unwrap(), action)
                    .await
            }
            ContextBackend::Remote { host, port, .. } => {
                Context::from(self.ctx_state.clone())
                    .execute_action(host, *port, action)
                    .await
            }
            ContextBackend::Local { settings } => {
                // create local execution context
                let mut datafusion_ctx = datafusion::execution::context::ExecutionContext::new();

                for (name, df) in &self.ctx_state.schema_provider.read().unwrap().temp_tables {
                    let partitions = vec![df.datafusion_collect(&datafusion_ctx, &settings)?];
                    let mem_tbl = MemTable::new(Arc::new(*df.plan.schema().clone()), partitions)?;
                    datafusion_ctx.register_table(name, Box::new(mem_tbl));
                }

                self.datafusion_collect(&datafusion_ctx, &settings)
            }
        }
    }

    #[allow(clippy::match_single_binding)]
    pub fn write_csv(&self, _path: &str) -> Result<()> {
        match &self.ctx_state.backend {
            other => Err(BallistaError::NotImplemented(format!(
                "write_csv() is not implemented for {:?} yet",
                other
            ))),
        }
    }

    #[allow(clippy::match_single_binding)]
    pub fn write_parquet(&self, _path: &str) -> Result<()> {
        match &self.ctx_state.backend {
            other => Err(BallistaError::NotImplemented(format!(
                "write_parquet() is not implemented for {:?} yet",
                other
            ))),
        }
    }

    pub fn schema(&self) -> &Schema {
        self.plan.schema()
    }
}

pub fn min(expr: Expr) -> Expr {
    aggregate_expr("MIN", &expr)
}

pub fn max(expr: Expr) -> Expr {
    aggregate_expr("MAX", &expr)
}

pub fn sum(expr: Expr) -> Expr {
    aggregate_expr("SUM", &expr)
}

/// Create an expression to represent a named aggregate function
pub fn aggregate_expr(name: &str, expr: &Expr) -> Expr {
    let return_type = DataType::Float64;
    Expr::AggregateFunction {
        name: name.to_string(),
        args: vec![expr.clone()],
        return_type,
    }
}

#[cfg(test)]
mod tests {
    use super::*;
    use crate::arrow::array::*;
    use crate::arrow::datatypes::*;

    #[test]
    fn create_context_ux() {
        let mut settings = HashMap::new();
        settings.insert(CSV_BATCH_SIZE, "2048");
        settings.insert("custom.setting", "/foo/bar");

        let _ = Context::local(settings);
    }

    #[tokio::test]
    async fn sql_ux() -> Result<()> {
        let schema = Schema::new(vec![
            Field::new("a", DataType::Int32, true),
            Field::new("b", DataType::Utf8, true),
        ]);
        let batches = vec![RecordBatch::try_new(
            Arc::new(schema),
            vec![
                Arc::new(Int32Array::from(vec![1, 2, 3, 4, 5])),
                Arc::new(StringArray::from(vec!["a", "b", "c", "d", "e"])),
            ],
        )?];

        let mut ctx = Context::local(HashMap::new());

        let df = ctx
            .create_dataframe(&batches)?
            .project(vec![Expr::Wildcard])?;
        ctx.register_temp_table("df", df)?;

        let result = ctx.sql("SELECT * FROM df WHERE a > 3")?.collect().await?;

        assert_eq!(result.len(), 1);
        let batch = &result[0];
        assert_eq!(batch.num_rows(), 2);
        assert_eq!(batch.num_columns(), 2);
        assert_eq!(batch.column(0).data(), Int32Array::from(vec![4, 5]).data(),);
        assert_eq!(
            batch.column(1).data(),
            StringArray::from(vec!["d", "e"]).data(),
        );
        Ok(())
    }
}<|MERGE_RESOLUTION|>--- conflicted
+++ resolved
@@ -111,11 +111,7 @@
 
 impl ContextSchemaProvider {
     pub fn register_temp_table(&mut self, name: &str, df: DataFrame) -> Result<()> {
-<<<<<<< HEAD
         self.temp_tables.insert(name.to_string(), df);
-=======
-        self.temp_tables.insert(name.to_string(), df.clone());
->>>>>>> 305c9d96
         Ok(())
     }
 }
@@ -370,8 +366,6 @@
         Ok(Self::from(
             self.ctx_state.clone(),
             LogicalPlan::Selection {
-<<<<<<< HEAD
-=======
                 expr,
                 input: Box::new(self.plan.clone()),
             },
@@ -383,7 +377,6 @@
         Ok(Self::from(
             self.ctx_state.clone(),
             LogicalPlan::Sort {
->>>>>>> 305c9d96
                 expr,
                 input: Box::new(self.plan.clone()),
                 schema: self.plan.schema().clone(),
@@ -463,11 +456,7 @@
 
         // execute the query
         ctx.collect(physical_plan.as_ref())
-<<<<<<< HEAD
             .map_err(BallistaError::DataFusionError)
-=======
-            .map_err(|e| BallistaError::DataFusionError(e))
->>>>>>> 305c9d96
     }
 
     pub async fn collect(&self) -> Result<Vec<RecordBatch>> {

--- conflicted
+++ resolved
@@ -602,20 +602,15 @@
             }
         }
         LogicalPlan::CsvScan {
-            path, schema, has_header, projection, ..
+            path,
+            schema,
+            has_header,
+            projection,
+            ..
         } => {
-<<<<<<< HEAD
-            //TODO get other csv options from the settings
             // TODO this needs more work to re-use the config defaults defined in dataframe.rs
             let batch_size: usize = settings[CSV_READER_BATCH_SIZE].parse().unwrap_or(64 * 1024);
-            let options = CsvReadOptions::new();
-=======
-            //TODO make batch size and other csv options configurable from the context
-            let batch_size = 64 * 1024;
-            let options = CsvReadOptions::new()
-                .schema(schema)
-                .has_header(*has_header);
->>>>>>> 6fb248a9
+            let options = CsvReadOptions::new().schema(schema).has_header(*has_header);
             let exec = CsvScanExec::try_new(&path, options, projection.clone(), batch_size)?;
             Ok(Arc::new(PhysicalPlan::CsvScan(Arc::new(exec))))
         }

// Copyright 2020 Andy Grove
//
// Licensed under the Apache License, Version 2.0 (the "License");
// you may not use this file except in compliance with the License.
// You may obtain a copy of the License at
//
// http://www.apache.org/licenses/LICENSE-2.0
//
// Unless required by applicable law or agreed to in writing, software
// distributed under the License is distributed on an "AS IS" BASIS,
// WITHOUT WARRANTIES OR CONDITIONS OF ANY KIND, either express or implied.
// See the License for the specific language governing permissions and
// limitations under the License.

//! Implementation of the Apache Arrow Flight protocol that wraps an executor.

use std::{pin::Pin, sync::Arc};

use crate::{executor::BallistaExecutor,
            serde::{decode_protobuf, scheduler::Action as BallistaAction},
            utils::write_stream_to_disk};

use arrow::error::ArrowError;
use arrow_flight::{flight_service_server::FlightService, Action, ActionType, Criteria, Empty, FlightData, FlightDescriptor, FlightInfo, HandshakeRequest,
                   HandshakeResponse, PutResult, SchemaResult, Ticket};
use datafusion::{error::DataFusionError, execution::context::ExecutionContext, physical_plan::collect};
use futures::{Stream, StreamExt};
use log::{debug, info};
use tempfile::TempDir;
use tonic::{Request, Response, Status, Streaming};

/// Service implementing the Apache Arrow Flight Protocol
#[derive(Clone)]

pub struct BallistaFlightService {
    executor: Arc<BallistaExecutor>,
}

impl BallistaFlightService {
    pub fn new(executor: Arc<BallistaExecutor>) -> Self {

        Self { executor }
    }
}

type BoxedFlightStream<T> = Pin<Box<dyn Stream<Item = Result<T, Status>> + Send + Sync + 'static>>;

#[tonic::async_trait]

impl FlightService for BallistaFlightService {
    type DoActionStream = BoxedFlightStream<arrow_flight::Result>;
    type DoExchangeStream = BoxedFlightStream<FlightData>;
    type DoGetStream = BoxedFlightStream<FlightData>;
    type DoPutStream = BoxedFlightStream<PutResult>;
    type HandshakeStream = BoxedFlightStream<HandshakeResponse>;
    type ListActionsStream = BoxedFlightStream<ActionType>;
    type ListFlightsStream = BoxedFlightStream<FlightInfo>;

    async fn do_get(&self, request: Request<Ticket>) -> Result<Response<Self::DoGetStream>, Status> {

        let ticket = request.into_inner();
        info!("Received do_get request");

        let action = decode_protobuf(&ticket.ticket).map_err(|e| from_ballista_err(&e))?;

        match &action {
            BallistaAction::InteractiveQuery { plan, .. } => {
<<<<<<< HEAD

=======
                info!("Running interactive query");
                debug!("Logical plan: {:?}", plan);
>>>>>>> f32389e7
                // execute with DataFusion for now until distributed execution is in place
                let ctx = ExecutionContext::new();

                // create the query plan
                let plan = ctx
                    .optimize(&plan)
                    .and_then(|plan| {
                        debug!("Optimized logical plan: {:?}", plan);
                        ctx.create_physical_plan(&plan)
                    })
                    .map_err(|e| from_datafusion_err(&e))?;

                debug!("Physical plan: {:?}", plan);
                // execute the query
                let results = collect(plan.clone()).await.map_err(|e| from_datafusion_err(&e))?;

                if results.is_empty() {

                    return Err(Status::internal("There were no results from ticket"));
                }
                debug!("Received {} record batches", results.len());

                // add an initial FlightData message that sends schema
                let options = arrow::ipc::writer::IpcWriteOptions::default();

                let schema = plan.schema();

                let schema_flight_data = arrow_flight::utils::flight_data_from_arrow_schema(schema.as_ref(), &options);

                let mut flights: Vec<Result<FlightData, Status>> = vec![Ok(schema_flight_data)];

                let mut batches: Vec<Result<FlightData, Status>> = results
                    .iter()
                    .flat_map(|batch| {

                        let (flight_dictionaries, flight_batch) = arrow_flight::utils::flight_data_from_arrow_batch(batch, &options);

                        flight_dictionaries.into_iter().chain(std::iter::once(flight_batch)).map(Ok)
                    })
                    .collect();

                // append batch vector to schema vector, so that the first message sent is the schema
                flights.append(&mut batches);

                let output = futures::stream::iter(flights);

                Ok(Response::new(Box::pin(output) as Self::DoGetStream))
            },
            BallistaAction::ExecuteQueryStage(stage) => {

                // TODO this is work-in-progress / experimental

                // the goal here is to execute a partial query - the query will be send to
                // multiple executors, with each executor executing a number of partitions
                // and the results will be persisted to disk to reduce memory pressure and
                // allow the results to be streamed to other executors in future query stages

                //TODO should not be a temp dir but a configured dir so that the user has control
                // over which drive to use (e.g. choosing NVMe or RAID)
                let work_dir = TempDir::new()?;

                let path = work_dir.path().to_str().unwrap();

                // execute the query partition
                let mut stream = stage.plan.execute(stage.partition_id).await.map_err(|e| from_datafusion_err(&e))?;

                // stream results to disk
                write_stream_to_disk(&mut stream, &path).await.map_err(|e| from_arrow_err(&e))?;

                //TODO return summary of the query stage execution
                Err(Status::unimplemented("ExecuteQueryStage"))
            },
            BallistaAction::FetchShuffle(_) => {

                // once query stage execution is implemented, it will be necessary to implement
                // this part so that the results can be collected, either by another query stage
                // or by the client fetching the results

                Err(Status::unimplemented("FetchShuffle"))
            },
        }
    }

    async fn get_schema(&self, _request: Request<FlightDescriptor>) -> Result<Response<SchemaResult>, Status> {

        Err(Status::unimplemented("get_schema"))
    }

    async fn get_flight_info(&self, _request: Request<FlightDescriptor>) -> Result<Response<FlightInfo>, Status> {

        Err(Status::unimplemented("get_flight_info"))
    }

    async fn handshake(&self, _request: Request<Streaming<HandshakeRequest>>) -> Result<Response<Self::HandshakeStream>, Status> {

        Err(Status::unimplemented("handshake"))
    }

    async fn list_flights(&self, _request: Request<Criteria>) -> Result<Response<Self::ListFlightsStream>, Status> {

        Err(Status::unimplemented("list_flights"))
    }

    async fn do_put(&self, request: Request<Streaming<FlightData>>) -> Result<Response<Self::DoPutStream>, Status> {

        let mut request = request.into_inner();

        while let Some(data) = request.next().await {

            let _data = data?;
        }

        Err(Status::unimplemented("do_put"))
    }

    async fn do_action(&self, request: Request<Action>) -> Result<Response<Self::DoActionStream>, Status> {

        let action = request.into_inner();

        let _action = decode_protobuf(&action.body.to_vec()).map_err(|e| from_ballista_err(&e))?;

        Err(Status::unimplemented("do_action"))
    }

    async fn list_actions(&self, _request: Request<Empty>) -> Result<Response<Self::ListActionsStream>, Status> {

        Err(Status::unimplemented("list_actions"))
    }

    async fn do_exchange(&self, _request: Request<Streaming<FlightData>>) -> Result<Response<Self::DoExchangeStream>, Status> {

        Err(Status::unimplemented("do_exchange"))
    }
}

fn from_arrow_err(e: &ArrowError) -> Status {

    Status::internal(format!("ArrowError: {:?}", e))
}

fn from_ballista_err(e: &crate::error::BallistaError) -> Status {

    Status::internal(format!("Ballista Error: {:?}", e))
}

fn from_datafusion_err(e: &DataFusionError) -> Status {

    Status::internal(format!("DataFusion Error: {:?}", e))
}<|MERGE_RESOLUTION|>--- conflicted
+++ resolved
@@ -65,12 +65,8 @@
 
         match &action {
             BallistaAction::InteractiveQuery { plan, .. } => {
-<<<<<<< HEAD
-
-=======
                 info!("Running interactive query");
                 debug!("Logical plan: {:?}", plan);
->>>>>>> f32389e7
                 // execute with DataFusion for now until distributed execution is in place
                 let ctx = ExecutionContext::new();
 

// Copyright 2020 Andy Grove
//
// Licensed under the Apache License, Version 2.0 (the "License");
// you may not use this file except in compliance with the License.
// You may obtain a copy of the License at
//
// http://www.apache.org/licenses/LICENSE-2.0
//
// Unless required by applicable law or agreed to in writing, software
// distributed under the License is distributed on an "AS IS" BASIS,
// WITHOUT WARRANTIES OR CONDITIONS OF ANY KIND, either express or implied.
// See the License for the specific language governing permissions and
// limitations under the License.

//! Distributed query execution
//!
//! This code is EXPERIMENTAL and still under development

use std::future::Future;
use std::pin::Pin;
use std::sync::Arc;

use crate::client::BallistaClient;
use crate::context::DFTableAdapter;
use crate::error::{BallistaError, Result};
use crate::executor::query_stage::QueryStageExec;
use crate::executor::shuffle_reader::ShuffleReaderExec;
use crate::serde::scheduler::ExecutorMeta;
use crate::serde::scheduler::PartitionId;
use crate::utils;

<<<<<<< HEAD
=======
use crate::executor::collect::CollectExec;
use arrow::record_batch::RecordBatch;
>>>>>>> e9dbe0ec
use datafusion::error::DataFusionError;
use datafusion::execution::context::ExecutionContext;
use datafusion::logical_plan::LogicalPlan;
use datafusion::physical_plan::hash_aggregate::{AggregateMode, HashAggregateExec};
use datafusion::physical_plan::hash_join::HashJoinExec;
use datafusion::physical_plan::merge::MergeExec;
use datafusion::physical_plan::{ExecutionPlan, SendableRecordBatchStream};
use log::debug;
use uuid::Uuid;

#[derive(Debug, Clone)]
pub struct PartitionLocation {
    pub(crate) partition_id: PartitionId,
    pub(crate) executor_meta: ExecutorMeta,
}

<<<<<<< HEAD
/// Trait that the distributed planner uses to get a list of available executors
pub trait SchedulerClient: Send + Sync {
    fn get_executors(&self) -> Result<Vec<ExecutorMeta>>;
}

impl SchedulerClient for Vec<ExecutorMeta> {
    fn get_executors(&self) -> Result<Vec<ExecutorMeta>> {
        Ok(self.clone())
    }
}

=======
>>>>>>> e9dbe0ec
pub struct DistributedPlanner {
    executors: Vec<ExecutorMeta>,
    next_stage_id: usize,
}

impl DistributedPlanner {
    pub fn new(executors: Vec<ExecutorMeta>) -> Self {
        Self {
            executors,
            next_stage_id: 0,
        }
    }
}

impl DistributedPlanner {
    /// Execute a logical plan using distributed query execution and collect the results into a
    /// vector of [RecordBatch].
    pub async fn collect(
        &mut self,
        logical_plan: &LogicalPlan,
    ) -> Result<SendableRecordBatchStream> {
        let datafusion_ctx = ExecutionContext::new();
        let plan = datafusion_ctx.optimize(logical_plan)?;
        let plan = datafusion_ctx.create_physical_plan(&plan)?;
        let plan = self.execute_distributed_query(plan).await?;
        let plan = Arc::new(CollectExec::new(plan));
        plan.execute(0).await.map_err(|e| e.into())
    }

    /// Execute a distributed query against a cluster, leaving the final results on the
    /// executors. The [ExecutionPlan] returned by this method is guaranteed to be a
    /// [ShuffleReaderExec] that can be used to fetch the final results from the executors
    /// in parallel.
    pub async fn execute_distributed_query(
        &mut self,
        execution_plan: Arc<dyn ExecutionPlan>,
    ) -> Result<Arc<dyn ExecutionPlan>> {
        let job_uuid = Uuid::new_v4();

        let execution_plan = self.prepare_query_stages(&job_uuid, execution_plan)?;

        // wrap final operator in query stage
        let execution_plan =
            create_query_stage(&job_uuid, self.next_stage_id(), execution_plan.clone())?;
        pretty_print(execution_plan.clone(), 0);

<<<<<<< HEAD
        let executors = self.scheduler_client.get_executors()?;

        execute(execution_plan.clone(), executors.clone()).await
=======
        execute(execution_plan.clone(), self.executors.clone())
            .await?
            .await
>>>>>>> e9dbe0ec
    }

    /// Insert [QueryStageExec] nodes into the plan wherever partitioning changes
    pub fn prepare_query_stages(
        &mut self,
        job_uuid: &Uuid,
        execution_plan: Arc<dyn ExecutionPlan>,
    ) -> Result<Arc<dyn ExecutionPlan>> {
        // recurse down and replace children
        if execution_plan.children().is_empty() {
            return Ok(execution_plan.clone());
        }

        let children: Vec<Arc<dyn ExecutionPlan>> = execution_plan
            .children()
            .iter()
            .map(|c| self.prepare_query_stages(&job_uuid, c.clone()))
            .collect::<Result<Vec<_>>>()?;

        if let Some(adapter) = execution_plan.as_any().downcast_ref::<DFTableAdapter>() {
            let ctx = ExecutionContext::new();
            Ok(ctx.create_physical_plan(&adapter.logical_plan)?)
        } else if let Some(merge) = execution_plan.as_any().downcast_ref::<MergeExec>() {
            let child = merge.children()[0].clone();
            Ok(Arc::new(QueryStageExec::try_new(
                *job_uuid,
                self.next_stage_id(),
                child,
            )?))
        } else if let Some(agg) = execution_plan.as_any().downcast_ref::<HashAggregateExec>() {
            //TODO should insert query stages in more generic way based on partitioning metadata
            // and not specifically for this operator
            match agg.mode() {
                AggregateMode::Final => {
                    let children = children
                        .iter()
                        .map(|plan| {
                            create_query_stage(job_uuid, self.next_stage_id(), plan.clone())
                        })
                        .collect::<Result<Vec<_>>>()?;
                    Ok(agg.with_new_children(children)?)
                }
                AggregateMode::Partial => Ok(agg.with_new_children(children)?),
            }
        } else if let Some(join) = execution_plan.as_any().downcast_ref::<HashJoinExec>() {
            Ok(join.with_new_children(vec![
                create_query_stage(&*job_uuid, self.next_stage_id(), join.left().clone())?,
                create_query_stage(&*job_uuid, self.next_stage_id(), join.right().clone())?,
            ])?)
        } else {
            // TODO check for compatible partitioning schema, not just count
            if execution_plan.output_partitioning().partition_count()
                != children[0].output_partitioning().partition_count()
            {
                let children = children
                    .iter()
                    .map(|plan| create_query_stage(job_uuid, self.next_stage_id(), plan.clone()))
                    .collect::<Result<Vec<_>>>()?;
                Ok(execution_plan.with_new_children(children)?)
            } else {
                Ok(execution_plan.with_new_children(children)?)
            }
        }
    }

    /// Generate a new stage ID
    fn next_stage_id(&mut self) -> usize {
        self.next_stage_id += 1;
        self.next_stage_id
    }
}

/// Visitor pattern to walk the plan, depth-first, and then execute query stages when walking
/// up the tree
fn execute(
    plan: Arc<dyn ExecutionPlan>,
    executors: Vec<ExecutorMeta>,
) -> Pin<Box<dyn Future<Output = Result<Arc<dyn ExecutionPlan>>> + Send + Sync>> {
    Box::pin(async move {
        debug!("execute() {}", &format!("{:?}", plan)[0..60]);
        let executors = executors.to_vec();
        // execute children first
        let mut children: Vec<Arc<dyn ExecutionPlan>> = vec![];
        for child in plan.children() {
            let executed_child = execute(child.clone(), executors.clone()).await?;
            children.push(executed_child);
        }
        let plan = plan.with_new_children(children)?;

        let new_plan: Arc<dyn ExecutionPlan> = if plan.as_any().is::<QueryStageExec>() {
            let stage = plan
                .as_any()
                .downcast_ref::<QueryStageExec>()
                .unwrap();
            let partition_locations = execute_query_stage(
                &stage.job_uuid.clone(),
                stage.stage_id,
                stage.children()[0].clone(),
                executors.clone(),
            )
            .await?;

            // replace the query stage with a ShuffleReaderExec that can read the partitions
            // produced by the executed query stage
            let shuffle_reader = ShuffleReaderExec::try_new(partition_locations, stage.schema())?;
            Arc::new(shuffle_reader)
        } else {
            plan
        };

        debug!("execute is returning:");
        pretty_print(new_plan.clone(), 0);

        Ok(new_plan)
    })
}

fn create_query_stage(
    job_uuid: &Uuid,
    stage_id: usize,
    plan: Arc<dyn ExecutionPlan>,
) -> Result<Arc<dyn ExecutionPlan>> {
    Ok(Arc::new(QueryStageExec::try_new(
        *job_uuid,
        stage_id,
        plan.clone(),
    )?))
}

/// Execute a query stage by sending each partition to an executor
async fn execute_query_stage(
    job_uuid: &Uuid,
    stage_id: usize,
    plan: Arc<dyn ExecutionPlan>,
    executors: Vec<ExecutorMeta>,
) -> Result<Vec<PartitionLocation>> {
    
    debug!("execute_query_stage() stage_id={}", stage_id);
    pretty_print(plan.clone(), 0);

    let partition_count = plan.output_partitioning().partition_count();
    let mut meta = Vec::with_capacity(partition_count);

    // TODO make this concurrent by executing all partitions at once instead of one at a time

    for child_partition in 0..partition_count {
        let executor_meta = &executors[child_partition % executors.len()];
       
        // TODO: this won't compile because it causes the resulting future to be !Sync
        /*
        let mut client = BallistaClient::try_new(&executor_meta.host, executor_meta.port as usize)
            .await
            .map_err(|e| DataFusionError::Execution(format!("Ballista Error: {:?}", e)))?;

        let _partition_metadata = client
            .execute_partition(*job_uuid, stage_id, child_partition, plan.clone())
            .await
            .map_err(|e| DataFusionError::Execution(format!("Ballista Error: {:?}", e)))?;
            */
        meta.push(PartitionLocation {
            partition_id: PartitionId::new(*job_uuid, stage_id, child_partition),
            executor_meta: executor_meta.clone(),
        });
    }

    debug!(
        "execute_query_stage() stage_id={} produced {:?}",
        stage_id, meta
    );

    Ok(meta)
}

pub fn pretty_print(plan: Arc<dyn ExecutionPlan>, indent: usize) {
    for _ in 0..indent {
        print!("  ");
    }
    let operator_str = format!("{:?}", plan);
    println!("{}", &operator_str[0..60]);
    plan.children()
        .iter()
        .for_each(|c| pretty_print(c.clone(), indent + 1));
}<|MERGE_RESOLUTION|>--- conflicted
+++ resolved
@@ -23,17 +23,14 @@
 use crate::client::BallistaClient;
 use crate::context::DFTableAdapter;
 use crate::error::{BallistaError, Result};
+use crate::executor::collect::CollectExec;
 use crate::executor::query_stage::QueryStageExec;
 use crate::executor::shuffle_reader::ShuffleReaderExec;
 use crate::serde::scheduler::ExecutorMeta;
 use crate::serde::scheduler::PartitionId;
 use crate::utils;
 
-<<<<<<< HEAD
-=======
-use crate::executor::collect::CollectExec;
 use arrow::record_batch::RecordBatch;
->>>>>>> e9dbe0ec
 use datafusion::error::DataFusionError;
 use datafusion::execution::context::ExecutionContext;
 use datafusion::logical_plan::LogicalPlan;
@@ -50,20 +47,6 @@
     pub(crate) executor_meta: ExecutorMeta,
 }
 
-<<<<<<< HEAD
-/// Trait that the distributed planner uses to get a list of available executors
-pub trait SchedulerClient: Send + Sync {
-    fn get_executors(&self) -> Result<Vec<ExecutorMeta>>;
-}
-
-impl SchedulerClient for Vec<ExecutorMeta> {
-    fn get_executors(&self) -> Result<Vec<ExecutorMeta>> {
-        Ok(self.clone())
-    }
-}
-
-=======
->>>>>>> e9dbe0ec
 pub struct DistributedPlanner {
     executors: Vec<ExecutorMeta>,
     next_stage_id: usize,
@@ -110,15 +93,7 @@
             create_query_stage(&job_uuid, self.next_stage_id(), execution_plan.clone())?;
         pretty_print(execution_plan.clone(), 0);
 
-<<<<<<< HEAD
-        let executors = self.scheduler_client.get_executors()?;
-
-        execute(execution_plan.clone(), executors.clone()).await
-=======
-        execute(execution_plan.clone(), self.executors.clone())
-            .await?
-            .await
->>>>>>> e9dbe0ec
+        execute(execution_plan.clone(), self.executors.clone()).await
     }
 
     /// Insert [QueryStageExec] nodes into the plan wherever partitioning changes
@@ -209,10 +184,7 @@
         let plan = plan.with_new_children(children)?;
 
         let new_plan: Arc<dyn ExecutionPlan> = if plan.as_any().is::<QueryStageExec>() {
-            let stage = plan
-                .as_any()
-                .downcast_ref::<QueryStageExec>()
-                .unwrap();
+            let stage = plan.as_any().downcast_ref::<QueryStageExec>().unwrap();
             let partition_locations = execute_query_stage(
                 &stage.job_uuid.clone(),
                 stage.stage_id,
@@ -255,7 +227,6 @@
     plan: Arc<dyn ExecutionPlan>,
     executors: Vec<ExecutorMeta>,
 ) -> Result<Vec<PartitionLocation>> {
-    
     debug!("execute_query_stage() stage_id={}", stage_id);
     pretty_print(plan.clone(), 0);
 
@@ -266,7 +237,7 @@
 
     for child_partition in 0..partition_count {
         let executor_meta = &executors[child_partition % executors.len()];
-       
+
         // TODO: this won't compile because it causes the resulting future to be !Sync
         /*
         let mut client = BallistaClient::try_new(&executor_meta.host, executor_meta.port as usize)

// Copyright 2020 Andy Grove
//
// Licensed under the Apache License, Version 2.0 (the "License");
// you may not use this file except in compliance with the License.
// You may obtain a copy of the License at
//
// http://www.apache.org/licenses/LICENSE-2.0
//
// Unless required by applicable law or agreed to in writing, software
// distributed under the License is distributed on an "AS IS" BASIS,
// WITHOUT WARRANTIES OR CONDITIONS OF ANY KIND, either express or implied.
// See the License for the specific language governing permissions and
// limitations under the License.

//! Distributed query execution
//!
//! This code is EXPERIMENTAL and still under development

use std::pin::Pin;
use std::sync::Arc;
use std::{collections::HashMap, future::Future};

use super::execution_plans::{self, QueryStageExec, ShuffleReaderExec, UnresolvedShuffleExec};
use crate::client::BallistaClient;
use crate::context::DFTableAdapter;
use crate::error::{BallistaError, Result};
use crate::executor::collect::CollectExec;
use crate::serde::scheduler::ExecutorMeta;
use crate::serde::scheduler::PartitionId;
use crate::utils;

use crate::utils::format_plan;
use arrow::record_batch::RecordBatch;
use datafusion::error::DataFusionError;
use datafusion::execution::context::ExecutionContext;
use datafusion::logical_plan::LogicalPlan;
use datafusion::physical_plan::csv::CsvExec;
use datafusion::physical_plan::expressions::Column;
use datafusion::physical_plan::hash_aggregate::{AggregateMode, HashAggregateExec};
use datafusion::physical_plan::hash_join::HashJoinExec;
use datafusion::physical_plan::merge::MergeExec;
use datafusion::physical_plan::{
    AggregateExpr, ExecutionPlan, PhysicalExpr, SendableRecordBatchStream,
};
use log::{debug, info};
use std::time::Instant;
use uuid::Uuid;

type SendableExecutionPlan = Pin<Box<dyn Future<Output = Result<Arc<dyn ExecutionPlan>>> + Send>>;
type PartialQueryStageResult = (Arc<dyn ExecutionPlan>, Vec<Arc<QueryStageExec>>);

#[derive(Debug, Clone)]
pub struct PartitionLocation {
    pub(crate) partition_id: PartitionId,
    pub(crate) executor_meta: ExecutorMeta,
}

pub struct DistributedPlanner {
    executors: Vec<ExecutorMeta>,
    next_stage_id: usize,
}

impl DistributedPlanner {
    pub fn try_new(executors: Vec<ExecutorMeta>) -> Result<Self> {
        if executors.is_empty() {
            Err(BallistaError::General(
                "DistributedPlanner requires at least one executor".to_owned(),
            ))
        } else {
            Ok(Self {
                executors,
                next_stage_id: 0,
            })
        }
    }
}

impl DistributedPlanner {
<<<<<<< HEAD
    /// Execute a logical plan using distributed query execution and collect the results into a
    /// vector of [RecordBatch].
    pub async fn collect(
        &mut self,
        logical_plan: &LogicalPlan,
    ) -> Result<SendableRecordBatchStream> {
        let datafusion_ctx = ExecutionContext::new();
        let plan = datafusion_ctx.optimize(logical_plan)?;
        let plan = datafusion_ctx.create_physical_plan(&plan)?;
        let job_id = Uuid::new_v4().to_string();
        let plan = self.execute_distributed_query(job_id, plan).await?;
        let plan = Arc::new(CollectExec::new(plan));
        plan.execute(0).await.map_err(|e| e.into())
    }

=======
>>>>>>> cf91fe8e
    /// Execute a distributed query against a cluster, leaving the final results on the
    /// executors. The [ExecutionPlan] returned by this method is guaranteed to be a
    /// [ShuffleReaderExec] that can be used to fetch the final results from the executors
    /// in parallel.
    pub async fn execute_distributed_query(
        &mut self,
        job_id: String,
        execution_plan: Arc<dyn ExecutionPlan>,
    ) -> Result<Arc<dyn ExecutionPlan>> {
<<<<<<< HEAD
        let execution_plans = self.plan_query_stages(&job_id, execution_plan)?;
=======
        let job_uuid = Uuid::new_v4();

        let now = Instant::now();
        let execution_plans = self.plan_query_stages(&job_uuid, execution_plan)?;
>>>>>>> cf91fe8e

        info!(
            "DistributedPlanner created {} execution plans in {} seconds:",
            execution_plans.len(),
            now.elapsed().as_secs()
        );

        for plan in &execution_plans {
            info!("{}", format_plan(plan.as_ref(), 0)?);
        }

        execute(execution_plans, self.executors.clone()).await
    }

    /// Returns a vector of ExecutionPlans, where the root node is a [QueryStageExec].
    /// Plans that depend on the input of other plans will have leaf nodes of type [UnresolvedShuffleExec].
    /// A [QueryStageExec] is created whenever the partitioning changes.
    ///
    /// Returns an empty vector if the execution_plan doesn't need to be sliced into several stages.
    pub fn plan_query_stages(
        &mut self,
        job_id: &str,
        execution_plan: Arc<dyn ExecutionPlan>,
    ) -> Result<Vec<Arc<QueryStageExec>>> {
<<<<<<< HEAD
        let (new_plan, mut stages) = self.plan_query_stages_internal(job_id, execution_plan)?;
=======
        info!("planning query stages");
        let (new_plan, mut stages) = self.plan_query_stages_internal(job_uuid, execution_plan)?;
>>>>>>> cf91fe8e
        stages.push(create_query_stage(
            job_id.to_string(),
            self.next_stage_id(),
            new_plan,
        )?);
        Ok(stages)
    }

    /// Returns a potentially modified version of the input execution_plan along with the resulting query stages.
    /// This function is needed because the input execution_plan might need to be modified, but it might not hold a
    /// compelte query stage (its parent might also belong to the same stage)
    fn plan_query_stages_internal(
        &mut self,
        job_id: &str,
        execution_plan: Arc<dyn ExecutionPlan>,
    ) -> Result<PartialQueryStageResult> {
        // recurse down and replace children
        if execution_plan.children().is_empty() {
            return Ok((execution_plan, vec![]));
        }

        let mut stages = vec![];
        let mut children = vec![];
        for child in execution_plan.children() {
            let (new_child, mut child_stages) =
                self.plan_query_stages_internal(job_id, child.clone())?;
            children.push(new_child);
            stages.append(&mut child_stages);
        }

        if let Some(adapter) = execution_plan.as_any().downcast_ref::<DFTableAdapter>() {
            let ctx = ExecutionContext::new();
            Ok((ctx.create_physical_plan(&adapter.logical_plan)?, stages))
        } else if let Some(merge) = execution_plan.as_any().downcast_ref::<MergeExec>() {
            let query_stage = create_query_stage(
                job_id.to_string(),
                self.next_stage_id(),
                merge.children()[0].clone(),
            )?;
            let unresolved_shuffle = Arc::new(UnresolvedShuffleExec::new(
                vec![query_stage.stage_id],
                query_stage.schema(),
                query_stage.output_partitioning().partition_count(),
            ));
            stages.push(query_stage);
            Ok((merge.with_new_children(vec![unresolved_shuffle])?, stages))
        } else if let Some(agg) = execution_plan.as_any().downcast_ref::<HashAggregateExec>() {
            //TODO should insert query stages in more generic way based on partitioning metadata
            // and not specifically for this operator
            match agg.mode() {
                AggregateMode::Final => {
                    let mut new_children: Vec<Arc<dyn ExecutionPlan>> = vec![];
                    for child in &children {
                        let new_stage = create_query_stage(
                            job_id.to_string(),
                            self.next_stage_id(),
                            child.clone(),
                        )?;
                        new_children.push(Arc::new(UnresolvedShuffleExec::new(
                            vec![new_stage.stage_id],
                            new_stage.schema().clone(),
                            new_stage.output_partitioning().partition_count(),
                        )));
                        stages.push(new_stage);
                    }
                    Ok((agg.with_new_children(new_children)?, stages))
                }
                AggregateMode::Partial => Ok((agg.with_new_children(children)?, stages)),
            }
        } else if let Some(join) = execution_plan.as_any().downcast_ref::<HashJoinExec>() {
            Ok((join.with_new_children(children)?, stages))
        } else {
            // TODO check for compatible partitioning schema, not just count
            if execution_plan.output_partitioning().partition_count()
                != children[0].output_partitioning().partition_count()
            {
                let mut new_children: Vec<Arc<dyn ExecutionPlan>> = vec![];
                for child in &children {
                    let new_stage = create_query_stage(
                        job_id.to_string(),
                        self.next_stage_id(),
                        child.clone(),
                    )?;
                    new_children.push(Arc::new(UnresolvedShuffleExec::new(
                        vec![new_stage.stage_id],
                        new_stage.schema().clone(),
                        new_stage.output_partitioning().partition_count(),
                    )));
                    stages.push(new_stage);
                }
                Ok((execution_plan.with_new_children(new_children)?, stages))
            } else {
                Ok((execution_plan.with_new_children(children)?, stages))
            }
        }
    }

    /// Generate a new stage ID
    fn next_stage_id(&mut self) -> usize {
        self.next_stage_id += 1;
        self.next_stage_id
    }
}

fn execute(
    stages: Vec<Arc<QueryStageExec>>,
    executors: Vec<ExecutorMeta>,
) -> SendableExecutionPlan {
    Box::pin(async move {
        let mut partition_locations: HashMap<usize, Vec<PartitionLocation>> = HashMap::new();
        let mut result_partition_locations = vec![];
        for stage in &stages {
            debug!("execute() {}", &format!("{:?}", stage)[0..60]);
            let stage = remove_unresolved_shuffles(stage.as_ref(), &partition_locations)?;
            let stage = stage.as_any().downcast_ref::<QueryStageExec>().unwrap();
            result_partition_locations = execute_query_stage(
                &stage.job_id.clone(),
                stage.stage_id,
                stage.children()[0].clone(),
                executors.clone(),
            )
            .await?;
            partition_locations.insert(stage.stage_id, result_partition_locations.clone());
        }

        let shuffle_reader: Arc<dyn ExecutionPlan> = Arc::new(ShuffleReaderExec::try_new(
            result_partition_locations,
            stages.last().unwrap().schema(),
        )?);
        Ok(shuffle_reader)
    })
}

pub fn remove_unresolved_shuffles(
    stage: &dyn ExecutionPlan,
    partition_locations: &HashMap<usize, Vec<PartitionLocation>>,
) -> Result<Arc<dyn ExecutionPlan>> {
    let mut new_children: Vec<Arc<dyn ExecutionPlan>> = vec![];
    for child in stage.children() {
        if let Some(unresolved_shuffle) = child.as_any().downcast_ref::<UnresolvedShuffleExec>() {
            let mut relevant_locations = vec![];
            for id in &unresolved_shuffle.query_stage_ids {
                relevant_locations.append(
                    &mut partition_locations
                        .get(id)
                        .ok_or_else(|| {
                            BallistaError::General(
                                "Missing partition location. Could not remove unresolved shuffles"
                                    .to_owned(),
                            )
                        })?
                        .clone(),
                );
            }
            new_children.push(Arc::new(ShuffleReaderExec::try_new(
                relevant_locations,
                unresolved_shuffle.schema().clone(),
            )?))
        } else {
            new_children.push(remove_unresolved_shuffles(
                child.as_ref(),
                partition_locations,
            )?);
        }
    }
    Ok(stage.with_new_children(new_children)?)
}

fn create_query_stage(
    job_id: String,
    stage_id: usize,
    plan: Arc<dyn ExecutionPlan>,
) -> Result<Arc<QueryStageExec>> {
    Ok(Arc::new(QueryStageExec::try_new(job_id, stage_id, plan)?))
}

/// Execute a query stage by sending each partition to an executor
async fn execute_query_stage(
    job_id: &str,
    stage_id: usize,
    plan: Arc<dyn ExecutionPlan>,
    executors: Vec<ExecutorMeta>,
) -> Result<Vec<PartitionLocation>> {
    info!(
        "execute_query_stage() stage_id={}\n{}",
        stage_id,
        format_plan(plan.as_ref(), 0)?
    );

    let partition_count = plan.output_partitioning().partition_count();
    let mut meta = Vec::with_capacity(partition_count);
<<<<<<< HEAD
    for child_partition in 0..partition_count {
        debug!(
            "execute_query_stage() stage_id={}, partition_id={}",
            stage_id, child_partition
        );
        let executor_meta = &executors[child_partition % executors.len()];
        meta.push(PartitionLocation {
            partition_id: PartitionId::new(job_id, stage_id, child_partition),
            executor_meta: executor_meta.clone(),
        });
    }

    let mut executions = Vec::with_capacity(partition_count);
    for child_partition in 0..partition_count {
        let plan = plan.clone();
        let executor_meta = executors[child_partition % executors.len()].clone();
        let job_id = job_id.to_string();
=======

    let partition_chunks: Vec<Vec<usize>> = (0..partition_count)
        .collect::<Vec<usize>>()
        .chunks(partition_count / executors.len())
        .map(|r| r.to_vec())
        .collect();

    info!(
        "Executing query stage with {} chunks of partition ranges",
        partition_chunks.len()
    );

    // build metadata for partition locations
    for i in 0..partition_chunks.len() {
        let executor_meta = &executors[i % executors.len()];
        for part in &partition_chunks[i] {
            meta.push(PartitionLocation {
                partition_id: PartitionId::new(_job_uuid, stage_id, *part),
                executor_meta: executor_meta.clone(),
            });
        }
    }

    let mut executions = Vec::with_capacity(partition_count);
    for i in 0..partition_chunks.len() {
        let _plan = plan.clone();
        let executor_meta = executors[i % executors.len()].clone();
        let partition_ids = partition_chunks[i].to_vec();
>>>>>>> cf91fe8e
        executions.push(tokio::spawn(async move {
            let mut client =
                BallistaClient::try_new(&executor_meta.host, executor_meta.port).await?;
            client
<<<<<<< HEAD
                .execute_partition(job_id, stage_id, child_partition, plan)
=======
                .execute_partition(_job_uuid, stage_id, partition_ids, _plan)
>>>>>>> cf91fe8e
                .await
        }));
    }

    // wait for all partitions to complete
    let results = futures::future::join_all(executions).await;

    // check for errors
    for result in results {
        match result {
            Ok(partition_result) => {
                let final_result = partition_result?;
                debug!("Query stage partition result: {:?}", final_result);
            }
            Err(e) => {
                return Err(BallistaError::General(format!(
                    "Query stage {} failed: {:?}",
                    stage_id, e
                )))
            }
        }
    }

    debug!(
        "execute_query_stage() stage_id={} produced {:?}",
        stage_id, meta
    );

    Ok(meta)
}

#[cfg(test)]
mod test {
    use crate::scheduler::execution_plans::QueryStageExec;
    use crate::scheduler::planner::DistributedPlanner;
    use crate::serde::protobuf;
    use crate::serde::scheduler::ExecutorMeta;
    use crate::test_utils;
    use crate::test_utils::{datafusion_test_context, TPCH_TABLES};
    use crate::utils::format_plan;
    use crate::{error::BallistaError, scheduler::execution_plans::UnresolvedShuffleExec};
    use arrow::datatypes::DataType;
    use datafusion::physical_plan::csv::CsvReadOptions;
    use datafusion::physical_plan::hash_aggregate::HashAggregateExec;
    use datafusion::physical_plan::projection::ProjectionExec;
    use datafusion::physical_plan::sort::SortExec;
    use datafusion::physical_plan::ExecutionPlan;
    use datafusion::prelude::*;
    use datafusion::{execution::context::ExecutionContext, physical_plan::merge::MergeExec};
    use std::convert::TryInto;
    use std::sync::Arc;
    use uuid::Uuid;

    macro_rules! downcast_exec {
        ($exec: expr, $ty: ty) => {
            $exec.as_any().downcast_ref::<$ty>().unwrap()
        };
    }

    #[test]
    fn test() -> Result<(), BallistaError> {
        let mut ctx = datafusion_test_context("testdata")?;

        // simplified form of TPC-H query 1
        let df = ctx.sql(
            "select l_returnflag, sum(l_extendedprice * 1) as sum_disc_price
            from lineitem
            group by l_returnflag
            order by l_returnflag",
        )?;

        let plan = df.to_logical_plan();
        let plan = ctx.optimize(&plan)?;
        let plan = ctx.create_physical_plan(&plan)?;

        let mut planner = DistributedPlanner::try_new(vec![ExecutorMeta {
            id: "".to_string(),
            host: "".to_string(),
            port: 0,
        }])?;
        let job_uuid = Uuid::new_v4();
        let stages = planner.plan_query_stages(&job_uuid.to_string(), plan)?;
        for stage in &stages {
            println!("{}", format_plan(stage.as_ref(), 0)?);
        }

        /* Expected result:
        QueryStageExec: job=f011432e-e424-4016-915d-e3d8b84f6dbd, stage=1
         HashAggregateExec: groupBy=["l_returnflag"], aggrExpr=["SUM(l_extendedprice Multiply Int64(1)) [\"l_extendedprice * CAST(1 AS Float64)\"]"]
          CsvExec: testdata/lineitem; partitions=2

        QueryStageExec: job=f011432e-e424-4016-915d-e3d8b84f6dbd, stage=2
         MergeExec
          UnresolvedShuffleExec: stages=[1]

        QueryStageExec: job=f011432e-e424-4016-915d-e3d8b84f6dbd, stage=3
         SortExec { input: ProjectionExec { expr: [(Column { name: "l_returnflag" }, "l_returnflag"), (Column { name: "SUM(l_ext
          ProjectionExec { expr: [(Column { name: "l_returnflag" }, "l_returnflag"), (Column { name: "SUM(l_extendedprice Multip
           HashAggregateExec: groupBy=["l_returnflag"], aggrExpr=["SUM(l_extendedprice Multiply Int64(1)) [\"l_extendedprice * CAST(1 AS Float64)\"]"]
            UnresolvedShuffleExec: stages=[2]
        */

        let sort = stages[2].children()[0].clone();
        let sort = downcast_exec!(sort, SortExec);

        let projection = sort.children()[0].clone();
        println!("{:?}", projection);
        let projection = downcast_exec!(projection, ProjectionExec);

        let final_hash = projection.children()[0].clone();
        let final_hash = downcast_exec!(final_hash, HashAggregateExec);

        let unresolved_shuffle = final_hash.children()[0].clone();
        let unresolved_shuffle = downcast_exec!(unresolved_shuffle, UnresolvedShuffleExec);
        assert_eq!(unresolved_shuffle.query_stage_ids, vec![2]);

        let merge_exec = stages[1].children()[0].clone();
        let merge_exec = downcast_exec!(merge_exec, MergeExec);

        let unresolved_shuffle = merge_exec.children()[0].clone();
        let unresolved_shuffle = downcast_exec!(unresolved_shuffle, UnresolvedShuffleExec);
        assert_eq!(unresolved_shuffle.query_stage_ids, vec![1]);

        let partial_hash = stages[0].children()[0].clone();
        let partial_hash_serde = roundtrip_operator(partial_hash.clone())?;

        let partial_hash = downcast_exec!(partial_hash, HashAggregateExec);
        let partial_hash_serde = downcast_exec!(partial_hash_serde, HashAggregateExec);

        assert_eq!(
            format!("{:?}", partial_hash),
            format!("{:?}", partial_hash_serde)
        );

        Ok(())
    }

    fn roundtrip_operator(
        plan: Arc<dyn ExecutionPlan>,
    ) -> Result<Arc<dyn ExecutionPlan>, BallistaError> {
        let proto: protobuf::PhysicalPlanNode = plan.clone().try_into()?;
        let result_exec_plan: Arc<dyn ExecutionPlan> = (&proto).try_into()?;
        Ok(result_exec_plan)
    }
}<|MERGE_RESOLUTION|>--- conflicted
+++ resolved
@@ -76,24 +76,6 @@
 }
 
 impl DistributedPlanner {
-<<<<<<< HEAD
-    /// Execute a logical plan using distributed query execution and collect the results into a
-    /// vector of [RecordBatch].
-    pub async fn collect(
-        &mut self,
-        logical_plan: &LogicalPlan,
-    ) -> Result<SendableRecordBatchStream> {
-        let datafusion_ctx = ExecutionContext::new();
-        let plan = datafusion_ctx.optimize(logical_plan)?;
-        let plan = datafusion_ctx.create_physical_plan(&plan)?;
-        let job_id = Uuid::new_v4().to_string();
-        let plan = self.execute_distributed_query(job_id, plan).await?;
-        let plan = Arc::new(CollectExec::new(plan));
-        plan.execute(0).await.map_err(|e| e.into())
-    }
-
-=======
->>>>>>> cf91fe8e
     /// Execute a distributed query against a cluster, leaving the final results on the
     /// executors. The [ExecutionPlan] returned by this method is guaranteed to be a
     /// [ShuffleReaderExec] that can be used to fetch the final results from the executors
@@ -103,14 +85,8 @@
         job_id: String,
         execution_plan: Arc<dyn ExecutionPlan>,
     ) -> Result<Arc<dyn ExecutionPlan>> {
-<<<<<<< HEAD
+        let now = Instant::now();
         let execution_plans = self.plan_query_stages(&job_id, execution_plan)?;
-=======
-        let job_uuid = Uuid::new_v4();
-
-        let now = Instant::now();
-        let execution_plans = self.plan_query_stages(&job_uuid, execution_plan)?;
->>>>>>> cf91fe8e
 
         info!(
             "DistributedPlanner created {} execution plans in {} seconds:",
@@ -135,12 +111,8 @@
         job_id: &str,
         execution_plan: Arc<dyn ExecutionPlan>,
     ) -> Result<Vec<Arc<QueryStageExec>>> {
-<<<<<<< HEAD
+        info!("planning query stages");
         let (new_plan, mut stages) = self.plan_query_stages_internal(job_id, execution_plan)?;
-=======
-        info!("planning query stages");
-        let (new_plan, mut stages) = self.plan_query_stages_internal(job_uuid, execution_plan)?;
->>>>>>> cf91fe8e
         stages.push(create_query_stage(
             job_id.to_string(),
             self.next_stage_id(),
@@ -332,25 +304,6 @@
 
     let partition_count = plan.output_partitioning().partition_count();
     let mut meta = Vec::with_capacity(partition_count);
-<<<<<<< HEAD
-    for child_partition in 0..partition_count {
-        debug!(
-            "execute_query_stage() stage_id={}, partition_id={}",
-            stage_id, child_partition
-        );
-        let executor_meta = &executors[child_partition % executors.len()];
-        meta.push(PartitionLocation {
-            partition_id: PartitionId::new(job_id, stage_id, child_partition),
-            executor_meta: executor_meta.clone(),
-        });
-    }
-
-    let mut executions = Vec::with_capacity(partition_count);
-    for child_partition in 0..partition_count {
-        let plan = plan.clone();
-        let executor_meta = executors[child_partition % executors.len()].clone();
-        let job_id = job_id.to_string();
-=======
 
     let partition_chunks: Vec<Vec<usize>> = (0..partition_count)
         .collect::<Vec<usize>>()
@@ -368,7 +321,7 @@
         let executor_meta = &executors[i % executors.len()];
         for part in &partition_chunks[i] {
             meta.push(PartitionLocation {
-                partition_id: PartitionId::new(_job_uuid, stage_id, *part),
+                partition_id: PartitionId::new(job_id, stage_id, *part),
                 executor_meta: executor_meta.clone(),
             });
         }
@@ -376,19 +329,15 @@
 
     let mut executions = Vec::with_capacity(partition_count);
     for i in 0..partition_chunks.len() {
-        let _plan = plan.clone();
+        let plan = plan.clone();
         let executor_meta = executors[i % executors.len()].clone();
         let partition_ids = partition_chunks[i].to_vec();
->>>>>>> cf91fe8e
+        let job_id = job_id.to_owned();
         executions.push(tokio::spawn(async move {
             let mut client =
                 BallistaClient::try_new(&executor_meta.host, executor_meta.port).await?;
             client
-<<<<<<< HEAD
-                .execute_partition(job_id, stage_id, child_partition, plan)
-=======
-                .execute_partition(_job_uuid, stage_id, partition_ids, _plan)
->>>>>>> cf91fe8e
+                .execute_partition(job_id, stage_id, partition_ids, plan)
                 .await
         }));
     }

--- conflicted
+++ resolved
@@ -116,24 +116,15 @@
                 .map_err(|e| e.into())
         } else if let Some(sort) = &self.sort {
             let input: LogicalPlan = convert_box_required!(self.input)?;
-<<<<<<< HEAD
-            let sort_expr: Vec<Expr> = sort.expr.iter()
-                                        .map(|expr| expr.try_into())
-                                        .collect::<Result<Vec<Expr>, _>>()?;
-=======
             let sort_expr: Vec<Expr> = sort
                 .expr
                 .iter()
                 .map(|expr| expr.try_into())
                 .collect::<Result<Vec<Expr>, _>>()?;
->>>>>>> 292936de
             LogicalPlanBuilder::from(&input)
                 .sort(sort_expr)?
                 .build()
                 .map_err(|e| e.into())
-<<<<<<< HEAD
-        }else {
-=======
         } else if let Some(limit) = &self.limit {
             let input: LogicalPlan = convert_box_required!(self.input)?;
             LogicalPlanBuilder::from(&input)
@@ -141,7 +132,6 @@
                 .build()
                 .map_err(|e| e.into())
         } else {
->>>>>>> 292936de
             Err(proto_error(&format!(
                 "logical_plan::from_proto() Unsupported logical plan '{:?}'",
                 self

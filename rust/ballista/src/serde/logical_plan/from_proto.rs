// Copyright 2020 Andy Grove
//
// Licensed under the Apache License, Version 2.0 (the "License");
// you may not use this file except in compliance with the License.
// You may obtain a copy of the License at
//
// http://www.apache.org/licenses/LICENSE-2.0
//
// Unless required by applicable law or agreed to in writing, software
// distributed under the License is distributed on an "AS IS" BASIS,
// WITHOUT WARRANTIES OR CONDITIONS OF ANY KIND, either express or implied.
// See the License for the specific language governing permissions and
// limitations under the License.

//! Serde code to convert from protocol buffers to Rust data structures.

use std::{convert::TryInto, unimplemented};

use crate::error::BallistaError;
use crate::serde::{proto_error, protobuf};

use arrow::datatypes::{DataType, Field, Schema};
use datafusion::logical_plan::{Expr, LogicalPlan, LogicalPlanBuilder, Operator};
use datafusion::physical_plan::aggregates::AggregateFunction;
use datafusion::physical_plan::csv::CsvReadOptions;
use datafusion::scalar::ScalarValue;
use protobuf::logical_expr_node::ExprType;

// use uuid::Uuid;

macro_rules! convert_required {
    ($PB:expr) => {{
        if let Some(field) = $PB.as_ref() {
            field.try_into()
        } else {
            Err(proto_error("Missing required field in protobuf"))
        }
    }};
}

macro_rules! convert_box_required {
    ($PB:expr) => {{
        if let Some(field) = $PB.as_ref() {
            field.as_ref().try_into()
        } else {
            Err(proto_error("Missing required field in protobuf"))
        }
    }};
}

impl TryInto<LogicalPlan> for &protobuf::LogicalPlanNode {
    type Error = BallistaError;

    fn try_into(self) -> Result<LogicalPlan, Self::Error> {
        if let Some(projection) = &self.projection {
            let input: LogicalPlan = convert_box_required!(self.input)?;
            LogicalPlanBuilder::from(&input)
                .project(
                    projection
                        .expr
                        .iter()
                        .map(|expr| expr.try_into())
                        .collect::<Result<Vec<_>, _>>()?,
                )?
                .build()
                .map_err(|e| e.into())
        } else if let Some(selection) = &self.selection {
            let input: LogicalPlan = convert_box_required!(self.input)?;
            LogicalPlanBuilder::from(&input)
                .filter(
                    selection
                        .expr
                        .as_ref()
                        .expect("expression required")
                        .try_into()?,
                )?
                .build()
                .map_err(|e| e.into())
        } else if let Some(aggregate) = &self.aggregate {
            let input: LogicalPlan = convert_box_required!(self.input)?;
            let group_expr = aggregate
                .group_expr
                .iter()
                .map(|expr| expr.try_into())
                .collect::<Result<Vec<_>, _>>()?;
            let aggr_expr = aggregate
                .aggr_expr
                .iter()
                .map(|expr| expr.try_into())
                .collect::<Result<Vec<_>, _>>()?;
            LogicalPlanBuilder::from(&input)
                .aggregate(group_expr, aggr_expr)?
                .build()
                .map_err(|e| e.into())
        } else if let Some(scan) = &self.csv_scan {
            let schema: Schema = convert_required!(scan.schema)?;
            let options = CsvReadOptions::new()
                .schema(&schema)
                .has_header(scan.has_header);

            let mut projection = None;
            if let Some(column_names) = &scan.projection {
                let column_indices = column_names
                    .columns
                    .iter()
                    .map(|name| schema.index_of(name))
                    .collect::<Result<Vec<usize>, _>>()?;
                projection = Some(column_indices);
            }

            LogicalPlanBuilder::scan_csv(&scan.path, options, projection)?
                .build()
                .map_err(|e| e.into())
        } else if let Some(scan) = &self.parquet_scan {
            LogicalPlanBuilder::scan_parquet(&scan.path, None, 24)? //TODO projection, concurrency
                .build()
                .map_err(|e| e.into())
        } else if let Some(sort) = &self.sort {
            let input: LogicalPlan = convert_box_required!(self.input)?;
            let sort_expr: Vec<Expr> = sort
                .expr
                .iter()
                .map(|expr| expr.try_into())
                .collect::<Result<Vec<Expr>, _>>()?;
            LogicalPlanBuilder::from(&input)
                .sort(sort_expr)?
                .build()
                .map_err(|e| e.into())
        } else if let Some(repartition) = &self.repartition {
            use datafusion::logical_plan::Partitioning;
            let input: LogicalPlan = convert_box_required!(self.input)?;
            use protobuf::repartition_node::PartitionMethod;
            let pb_partition_method = repartition.partition_method.clone()
                                                                            .ok_or_else(
                                                                                || BallistaError::General(String::from("Protobuf deserialization error, RepartitionNode was missing required field 'partition_method'"))
                                                                            )?;

            let partitioning_scheme = match pb_partition_method {
                PartitionMethod::Hash(protobuf::HashRepartition {
                    hash_expr: pb_hash_expr,
                    batch_size,
                }) => Partitioning::Hash(
                    pb_hash_expr
                        .iter()
                        .map(|pb_expr| pb_expr.try_into())
                        .collect::<Result<Vec<_>, _>>()?,
                    batch_size as usize,
                ),
                PartitionMethod::RoundRobin(batch_size) => {
                    Partitioning::RoundRobinBatch(batch_size as usize)
                }
            };

            LogicalPlanBuilder::from(&input)
                .repartition(partitioning_scheme)?
                .build()
                .map_err(|e| e.into())
        } else if let Some(empty_relation) = &self.empty_relation {
            LogicalPlanBuilder::empty(empty_relation.produce_one_row)
                .build()
                .map_err(|e| e.into())
        } else if let Some(create_extern_table) = &self.create_external_table {
            let pb_schema = (create_extern_table.schema.clone())
                                            .ok_or_else(
                                                || BallistaError::General(String::from("Protobuf deserialization error, CreateExternalTableNode was missing required field schema."))
                                            )?;

            let pb_file_type: protobuf::FileType = create_extern_table.file_type.try_into()?;

            Ok(LogicalPlan::CreateExternalTable {
                schema: pb_schema.try_into()?,
                name: create_extern_table.name.clone(),
                location: create_extern_table.location.clone(),
                file_type: pb_file_type.into(),
                has_header: create_extern_table.has_header,
            })
        } else if let Some(explain) = &self.explain {
            let input: LogicalPlan = convert_box_required!(self.input)?;
            LogicalPlanBuilder::from(&input)
                .explain(explain.verbose)?
                .build()
                .map_err(|e| e.into())
        } else if let Some(limit) = &self.limit {
            let input: LogicalPlan = convert_box_required!(self.input)?;
            LogicalPlanBuilder::from(&input)
                .limit(limit.limit as usize)?
                .build()
                .map_err(|e| e.into())
        } else {
            Err(proto_error(format!(
                "logical_plan::from_proto() Unsupported logical plan '{:?}'",
                self
            )))
        }
    }
}

impl TryInto<datafusion::logical_plan::DFSchema> for protobuf::Schema {
    type Error = BallistaError;
    fn try_into(self) -> Result<datafusion::logical_plan::DFSchema, Self::Error> {
        let schema: Schema = (&self).try_into()?;
        schema.try_into().map_err(BallistaError::DataFusionError)
    }
}

impl TryInto<datafusion::logical_plan::DFSchemaRef> for protobuf::Schema {
    type Error = BallistaError;
    fn try_into(self) -> Result<datafusion::logical_plan::DFSchemaRef, Self::Error> {
        use datafusion::logical_plan::ToDFSchema;
        let schema: Schema = (&self).try_into()?;
        schema
            .to_dfschema_ref()
            .map_err(BallistaError::DataFusionError)
    }
}

impl TryInto<Expr> for &protobuf::LogicalExprNode {
    type Error = BallistaError;

    fn try_into(self) -> Result<Expr, Self::Error> {
        let expr_type = self
            .expr_type
            .as_ref()
            .ok_or_else(|| proto_error("Unexpected empty logical expression"))?;
        match expr_type {
            ExprType::BinaryExpr(binary_expr) => Ok(Expr::BinaryExpr {
                left: Box::new(parse_required_expr(&binary_expr.l)?),
                op: from_proto_binary_op(&binary_expr.op)?,
                right: Box::new(parse_required_expr(&binary_expr.r)?),
            }),
            ExprType::ColumnName(column_name) => Ok(Expr::Column(column_name.to_owned())),
            ExprType::LiteralString(literal_string) => Ok(Expr::Literal(ScalarValue::Utf8(Some(
                literal_string.to_owned(),
            )))),
            ExprType::LiteralF32(value) => Ok(Expr::Literal(ScalarValue::Float32(Some(*value)))),
            ExprType::LiteralF64(value) => Ok(Expr::Literal(ScalarValue::Float64(Some(*value)))),
            ExprType::LiteralInt8(value) => {
                Ok(Expr::Literal(ScalarValue::Int8(Some(*value as i8))))
            }
            ExprType::LiteralInt16(value) => {
                Ok(Expr::Literal(ScalarValue::Int16(Some(*value as i16))))
            }
            ExprType::LiteralInt32(value) => Ok(Expr::Literal(ScalarValue::Int32(Some(*value)))),
            ExprType::LiteralInt64(value) => Ok(Expr::Literal(ScalarValue::Int64(Some(*value)))),
            ExprType::LiteralUint8(value) => {
                Ok(Expr::Literal(ScalarValue::UInt8(Some(*value as u8))))
            }
            ExprType::LiteralUint16(value) => {
                Ok(Expr::Literal(ScalarValue::UInt16(Some(*value as u16))))
            }
            ExprType::LiteralUint32(value) => Ok(Expr::Literal(ScalarValue::UInt32(Some(*value)))),
            ExprType::LiteralUint64(value) => Ok(Expr::Literal(ScalarValue::UInt64(Some(*value)))),
            ExprType::LiteralNull(arrow_type) => {
                let arrow_type = protobuf::ArrowType::from_i32(*arrow_type).ok_or_else(|| {
                    proto_error(format!(
                        "Received a LiteralNull message with unknwown type {}",
                        arrow_type
                    ))
                })?;
                match arrow_type {
                    protobuf::ArrowType::Int8 => Ok(Expr::Literal(ScalarValue::Int8(None))),
                    protobuf::ArrowType::Int16 => Ok(Expr::Literal(ScalarValue::Int16(None))),
                    protobuf::ArrowType::Int32 => Ok(Expr::Literal(ScalarValue::Int32(None))),
                    protobuf::ArrowType::Int64 => Ok(Expr::Literal(ScalarValue::Int64(None))),
                    protobuf::ArrowType::Uint8 => Ok(Expr::Literal(ScalarValue::UInt8(None))),
                    protobuf::ArrowType::Uint16 => Ok(Expr::Literal(ScalarValue::UInt16(None))),
                    protobuf::ArrowType::Uint32 => Ok(Expr::Literal(ScalarValue::UInt32(None))),
                    protobuf::ArrowType::Uint64 => Ok(Expr::Literal(ScalarValue::UInt64(None))),
                    protobuf::ArrowType::Utf8 => Ok(Expr::Literal(ScalarValue::Utf8(None))),
                    protobuf::ArrowType::Float => Ok(Expr::Literal(ScalarValue::Float32(None))),
                    protobuf::ArrowType::Double => Ok(Expr::Literal(ScalarValue::Float64(None))),
                    protobuf::ArrowType::None => Err(proto_error("Received untyped null value")),
                    _ => unimplemented!(),
                }
            }
            ExprType::AggregateExpr(expr) => {
                let fun = match expr.aggr_function {
                    f if f == protobuf::AggregateFunction::Min as i32 => AggregateFunction::Min,
                    f if f == protobuf::AggregateFunction::Max as i32 => AggregateFunction::Max,
                    f if f == protobuf::AggregateFunction::Sum as i32 => AggregateFunction::Sum,
                    f if f == protobuf::AggregateFunction::Avg as i32 => AggregateFunction::Avg,
                    f if f == protobuf::AggregateFunction::Count as i32 => AggregateFunction::Count,
                    _ => unimplemented!(),
                };

                Ok(Expr::AggregateFunction {
                    fun,
                    args: vec![parse_required_expr(&expr.expr)?],
                    distinct: false, //TODO
                })
            }
            ExprType::Alias(alias) => Ok(Expr::Alias(
                Box::new(parse_required_expr(&alias.expr)?),
                alias.alias.clone(),
            )),
            ExprType::IsNullExpr(is_null) => {
                Ok(Expr::IsNull(Box::new(parse_required_expr(&is_null.expr)?)))
            }
            ExprType::IsNotNullExpr(is_not_null) => Ok(Expr::IsNotNull(Box::new(
                parse_required_expr(&is_not_null.expr)?,
            ))),
            ExprType::NotExpr(not) => Ok(Expr::Not(Box::new(parse_required_expr(&not.expr)?))),
            ExprType::Between(between) => Ok(Expr::Between {
                expr: Box::new(parse_required_expr(&between.expr)?),
                negated: between.negated,
                low: Box::new(parse_required_expr(&between.low)?),
                high: Box::new(parse_required_expr(&between.high)?),
            }),
            ExprType::Case(case) => {
                let when_then_expr = case
                    .when_then_expr
                    .iter()
                    .map(|e| {
                        Ok((
                            Box::new(match &e.when_expr {
                                Some(e) => e.try_into(),
                                None => Err(proto_error("Missing required expression")),
                            }?),
                            Box::new(match &e.then_expr {
                                Some(e) => e.try_into(),
                                None => Err(proto_error("Missing required expression")),
                            }?),
                        ))
                    })
                    .collect::<Result<Vec<(Box<Expr>, Box<Expr>)>, BallistaError>>()?;
                Ok(Expr::Case {
                    expr: parse_optional_expr(&case.expr)?.map(Box::new),
                    when_then_expr,
                    else_expr: parse_optional_expr(&case.else_expr)?.map(Box::new),
                })
            }
            ExprType::Cast(cast) => Ok(Expr::Cast {
                expr: Box::new(parse_required_expr(&cast.expr)?),
                data_type: from_proto_arrow_type(cast.arrow_type)?,
            }),
            ExprType::Sort(sort) => Ok(Expr::Sort {
                expr: Box::new(parse_required_expr(&sort.expr)?),
                asc: sort.asc,
                nulls_first: sort.nulls_first,
            }),
<<<<<<< HEAD
=======
            Some(ExprType::Negative(negative)) => Ok(Expr::Negative(Box::new(
                parse_required_expr(&negative.expr)?,
            ))),
            Some(ExprType::InList(in_list)) => Ok(Expr::InList {
                expr: Box::new(parse_required_expr(&in_list.expr)?),
                list: in_list
                    .list
                    .iter()
                    .map(|expr| expr.try_into())
                    .collect::<Result<Vec<_>, _>>()?,
                negated: in_list.negated,
            }),
            Some(ExprType::Wildcard(_)) => Ok(Expr::Wildcard),
            None => Err(proto_error("Unexpected empty logical expression")),
>>>>>>> e20c0df9
        }
    }
}

fn from_proto_binary_op(op: &str) -> Result<Operator, BallistaError> {
    match op {
        "Eq" => Ok(Operator::Eq),
        "NotEq" => Ok(Operator::NotEq),
        "LtEq" => Ok(Operator::LtEq),
        "Lt" => Ok(Operator::Lt),
        "Gt" => Ok(Operator::Gt),
        "GtEq" => Ok(Operator::GtEq),
        "Plus" => Ok(Operator::Plus),
        "Minus" => Ok(Operator::Minus),
        "Multiply" => Ok(Operator::Multiply),
        "Divide" => Ok(Operator::Divide),
        other => Err(proto_error(format!(
            "Unsupported binary operator '{:?}'",
            other
        ))),
    }
}

fn from_proto_arrow_type(dt: i32) -> Result<DataType, BallistaError> {
    match dt {
        dt if dt == protobuf::ArrowType::Bool as i32 => Ok(DataType::Boolean),
        dt if dt == protobuf::ArrowType::Uint8 as i32 => Ok(DataType::UInt8),
        dt if dt == protobuf::ArrowType::Int8 as i32 => Ok(DataType::Int8),
        dt if dt == protobuf::ArrowType::Uint16 as i32 => Ok(DataType::UInt16),
        dt if dt == protobuf::ArrowType::Int16 as i32 => Ok(DataType::Int16),
        dt if dt == protobuf::ArrowType::Uint32 as i32 => Ok(DataType::UInt32),
        dt if dt == protobuf::ArrowType::Int32 as i32 => Ok(DataType::Int32),
        dt if dt == protobuf::ArrowType::Uint64 as i32 => Ok(DataType::UInt64),
        dt if dt == protobuf::ArrowType::Int64 as i32 => Ok(DataType::Int64),
        dt if dt == protobuf::ArrowType::HalfFloat as i32 => Ok(DataType::Float16),
        dt if dt == protobuf::ArrowType::Float as i32 => Ok(DataType::Float32),
        dt if dt == protobuf::ArrowType::Double as i32 => Ok(DataType::Float64),
        dt if dt == protobuf::ArrowType::Utf8 as i32 => Ok(DataType::Utf8),
        dt if dt == protobuf::ArrowType::Binary as i32 => Ok(DataType::Binary),
        other => Err(BallistaError::General(format!(
            "Unsupported data type {:?}",
            other
        ))),
    }
}

// impl TryInto<ExecutionTask> for &protobuf::Task {
//     type Error = BallistaError;
//
//     fn try_into(self) -> Result<ExecutionTask, Self::Error> {
//         let mut shuffle_locations: HashMap<ShuffleId, ExecutorMeta> = HashMap::new();
//         for loc in &self.shuffle_loc {
//             let shuffle_id = ShuffleId::new(
//                 Uuid::parse_str(&loc.job_uuid).expect("error parsing uuid in from_proto"),
//                 loc.stage_id as usize,
//                 loc.partition_id as usize,
//             );
//
//             let exec = ExecutorMeta {
//                 id: loc.executor_id.to_owned(),
//                 host: loc.executor_host.to_owned(),
//                 port: loc.executor_port as usize,
//             };
//
//             shuffle_locations.insert(shuffle_id, exec);
//         }
//
//         Ok(ExecutionTask::new(
//             Uuid::parse_str(&self.job_uuid).expect("error parsing uuid in from_proto"),
//             self.stage_id as usize,
//             self.partition_id as usize,
//             convert_required!(self.plan)?,
//             shuffle_locations,
//         ))
//     }
// }
//
// impl TryInto<ShuffleLocation> for &protobuf::ShuffleLocation {
//     type Error = BallistaError;
//
//     fn try_into(self) -> Result<ShuffleLocation, Self::Error> {
//         Ok(ShuffleLocation {}) //TODO why empty?
//     }
// }
//
// impl TryInto<ShuffleId> for &protobuf::ShuffleId {
//     type Error = BallistaError;
//
//     fn try_into(self) -> Result<ShuffleId, Self::Error> {
//         Ok(ShuffleId::new(
//             Uuid::parse_str(&self.job_uuid).expect("error parsing uuid in from_proto"),
//             self.stage_id as usize,
//             self.partition_id as usize,
//         ))
//     }
// }

impl TryInto<Schema> for &protobuf::Schema {
    type Error = BallistaError;

    fn try_into(self) -> Result<Schema, Self::Error> {
        let fields = self
            .columns
            .iter()
            .map(|c| {
                let dt: Result<DataType, _> = from_proto_arrow_type(c.arrow_type);
                dt.map(|dt| Field::new(&c.name, dt, c.nullable))
            })
            .collect::<Result<Vec<_>, _>>()?;
        Ok(Schema::new(fields))
    }
}

use std::convert::TryFrom;
impl TryFrom<i32> for protobuf::FileType {
    type Error = BallistaError;
    fn try_from(value: i32) -> Result<Self, Self::Error> {
        use protobuf::FileType;
        match value {
            _x if _x == FileType::NdJson as i32 => Ok(FileType::NdJson),
            _x if _x == FileType::Parquet as i32 => Ok(FileType::Parquet),
            _x if _x == FileType::Csv as i32 => Ok(FileType::Csv),
            invalid => Err(BallistaError::General(format!(
                "Attempted to convert invalid i32 to protobuf::Filetype: {}",
                invalid
            ))),
        }
    }
}

impl Into<datafusion::sql::parser::FileType> for protobuf::FileType {
    fn into(self) -> datafusion::sql::parser::FileType {
        use datafusion::sql::parser::FileType;
        match self {
            protobuf::FileType::NdJson => FileType::NdJson,
            protobuf::FileType::Parquet => FileType::Parquet,
            protobuf::FileType::Csv => FileType::CSV,
        }
    }
}

// impl TryInto<PhysicalPlan> for &protobuf::PhysicalPlanNode {
//     type Error = BallistaError;
//
//     fn try_into(self) -> Result<PhysicalPlan, Self::Error> {
//         if let Some(selection) = &self.selection {
//             let input: PhysicalPlan = convert_box_required!(self.input)?;
//             match selection.expr {
//                 Some(ref protobuf_expr) => {
//                     let expr: Expr = protobuf_expr.try_into()?;
//                     Ok(PhysicalPlan::Filter(Arc::new(FilterExec::new(
//                         &input, &expr,
//                     ))))
//                 }
//                 _ => Err(proto_error("from_proto: Selection expr missing")),
//             }
//         } else if let Some(projection) = &self.projection {
//             let input: PhysicalPlan = convert_box_required!(self.input)?;
//             let exprs = projection
//                 .expr
//                 .iter()
//                 .map(|expr| expr.try_into())
//                 .collect::<Result<Vec<_>, _>>()?;
//             Ok(PhysicalPlan::Projection(Arc::new(ProjectionExec::try_new(
//                 &exprs,
//                 Arc::new(input),
//             )?)))
//         } else if let Some(aggregate) = &self.hash_aggregate {
//             let input: PhysicalPlan = convert_box_required!(self.input)?;
//             let mode = match aggregate.mode {
//                 mode if mode == protobuf::AggregateMode::Partial as i32 => {
//                     Ok(AggregateMode::Partial)
//                 }
//                 mode if mode == protobuf::AggregateMode::Final as i32 => Ok(AggregateMode::Final),
//                 mode if mode == protobuf::AggregateMode::Complete as i32 => {
//                     Ok(AggregateMode::Complete)
//                 }
//                 other => Err(proto_error(&format!(
//                     "Unsupported aggregate mode '{}' for hash aggregate",
//                     other
//                 ))),
//             }?;
//             let group_expr = aggregate
//                 .group_expr
//                 .iter()
//                 .map(|expr| expr.try_into())
//                 .collect::<Result<Vec<_>, _>>()?;
//             let aggr_expr = aggregate
//                 .aggr_expr
//                 .iter()
//                 .map(|expr| expr.try_into())
//                 .collect::<Result<Vec<_>, _>>()?;
//             Ok(PhysicalPlan::HashAggregate(Arc::new(
//                 HashAggregateExec::try_new(mode, group_expr, aggr_expr, Arc::new(input))?,
//             )))
//         } else if let Some(scan) = &self.scan {
//             match scan.file_format.as_str() {
//                 "csv" => {
//                     let schema: Schema = convert_required!(scan.schema)?;
//                     let options = CsvReadOptions::new()
//                         .schema(&schema)
//                         .has_header(scan.has_header);
//                     let projection = scan.projection.iter().map(|n| *n as usize).collect();
//
//                     Ok(PhysicalPlan::CsvScan(Arc::new(CsvScanExec::try_new(
//                         &scan.path,
//                         scan.filename.clone(),
//                         options,
//                         Some(projection),
//                         scan.batch_size as usize,
//                     )?)))
//                 }
//                 "parquet" => {
//                     let schema: Schema = convert_required!(scan.schema)?;
//                     Ok(PhysicalPlan::ParquetScan(Arc::new(
//                         ParquetScanExec::try_new(
//                             &scan.path,
//                             scan.filename.clone(),
//                             Some(scan.projection.iter().map(|n| *n as usize).collect()),
//                             scan.batch_size as usize,
//                             Some(schema),
//                         )?,
//                     )))
//                 }
//                 other => Err(proto_error(&format!(
//                     "Unsupported file format '{}' for file scan",
//                     other
//                 ))),
//             }
//         } else if let Some(shuffle_reader) = &self.shuffle_reader {
//             let mut shuffle_ids = vec![];
//             for s in &shuffle_reader.shuffle_id {
//                 shuffle_ids.push(s.try_into()?);
//             }
//             Ok(PhysicalPlan::ShuffleReader(Arc::new(
//                 ShuffleReaderExec::new(
//                     Arc::new(convert_required!(shuffle_reader.schema)?),
//                     shuffle_ids,
//                 ),
//             )))
//         } else {
//             Err(proto_error(&format!(
//                 "Unsupported physical plan '{:?}'",
//                 self
//             )))
//         }
//     }
// }

fn parse_required_expr(p: &Option<Box<protobuf::LogicalExprNode>>) -> Result<Expr, BallistaError> {
    match p {
        Some(expr) => expr.as_ref().try_into(),
        None => Err(proto_error("Missing required expression")),
    }
}

fn parse_optional_expr(
    p: &Option<Box<protobuf::LogicalExprNode>>,
) -> Result<Option<Expr>, BallistaError> {
    match p {
        Some(expr) => expr.as_ref().try_into().map(Some),
        None => Ok(None),
    }
}<|MERGE_RESOLUTION|>--- conflicted
+++ resolved
@@ -338,12 +338,10 @@
                 asc: sort.asc,
                 nulls_first: sort.nulls_first,
             }),
-<<<<<<< HEAD
-=======
-            Some(ExprType::Negative(negative)) => Ok(Expr::Negative(Box::new(
+            ExprType::Negative(negative) => Ok(Expr::Negative(Box::new(
                 parse_required_expr(&negative.expr)?,
             ))),
-            Some(ExprType::InList(in_list)) => Ok(Expr::InList {
+            ExprType::InList(in_list) => Ok(Expr::InList {
                 expr: Box::new(parse_required_expr(&in_list.expr)?),
                 list: in_list
                     .list
@@ -352,9 +350,7 @@
                     .collect::<Result<Vec<_>, _>>()?,
                 negated: in_list.negated,
             }),
-            Some(ExprType::Wildcard(_)) => Ok(Expr::Wildcard),
-            None => Err(proto_error("Unexpected empty logical expression")),
->>>>>>> e20c0df9
+            ExprType::Wildcard(_) => Ok(Expr::Wildcard),
         }
     }
 }

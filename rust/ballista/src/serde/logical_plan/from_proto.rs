--- conflicted
+++ resolved
@@ -20,58 +20,6 @@
 use crate::serde::{proto_error, protobuf};
 use crate::{convert_box_required, convert_required};
 
-<<<<<<< HEAD
-use arrow::datatypes::{ DataType, Field, Schema};
-use datafusion::logical_plan::{Expr, LogicalPlan, LogicalPlanBuilder, Operator};
-use datafusion::physical_plan::aggregates::AggregateFunction;
-use datafusion::physical_plan::csv::CsvReadOptions;
-use datafusion::scalar::ScalarValue;
-use prost_types::field;
-use protobuf::{PrimitiveScalarType, ScalarListType, ScalarListValue, ScalarType, arrow_type, scalar_type::{self, Datatype}};
-
-// use uuid::Uuid;
-
-macro_rules! convert_required {
-    ($PB:expr) => {{
-        if let Some(field) = $PB.as_ref() {
-            field.try_into()
-        } else {
-            Err(proto_error("Missing required field in protobuf"))
-        }
-    }};
-}
-
-macro_rules! convert_box_required {
-    ($PB:expr) => {{
-        if let Some(field) = $PB.as_ref() {
-            field.as_ref().try_into()
-        } else {
-            Err(proto_error("Missing required field in protobuf"))
-        }
-    }};
-}
-
-
-impl TryInto<arrow::datatypes::Field> for &protobuf::Field{
-    type Error = BallistaError;
-    fn try_into(self) -> Result<arrow::datatypes::Field, Self::Error> {
-        let pb_datatype= self.arrow_type.as_ref().ok_or_else(|| proto_error("Protobuf deserialization error: Field message missing required field 'arrow_type'"))?;
-        
-        Ok(arrow::datatypes::Field::new(
-             &self.name[..],
-             pb_datatype.as_ref().try_into()?,
-             self.nullable,
-        ))
-    }
-}
-
-
-
-
-
-
-
-=======
 use arrow::datatypes::{DataType, DateUnit, Field, Schema};
 use datafusion::logical_plan::{Expr, JoinType, LogicalPlan, LogicalPlanBuilder, Operator};
 use datafusion::physical_plan::aggregates::AggregateFunction;
@@ -82,7 +30,6 @@
 
 // use uuid::Uuid;
 
->>>>>>> f32389e7
 impl TryInto<LogicalPlan> for &protobuf::LogicalPlanNode {
     type Error = BallistaError;
 
@@ -783,13 +730,9 @@
 
 fn from_proto_binary_op(op: &str) -> Result<Operator, BallistaError> {
     match op {
-<<<<<<< HEAD
-        "Eq" => Ok(Operator::Eq), 
-=======
         "And" => Ok(Operator::And),
         "Or" => Ok(Operator::Or),
         "Eq" => Ok(Operator::Eq),
->>>>>>> f32389e7
         "NotEq" => Ok(Operator::NotEq),
         "LtEq" => Ok(Operator::LtEq),
         "Lt" => Ok(Operator::Lt),
@@ -806,7 +749,6 @@
     }
 }
 
-<<<<<<< HEAD
 
 
 
@@ -844,32 +786,6 @@
         };
         
         Ok(scalar_type)
-=======
-fn from_proto_arrow_type(dt: i32) -> Result<DataType, BallistaError> {
-    match dt {
-        dt if dt == protobuf::ArrowType::Bool as i32 => Ok(DataType::Boolean),
-        dt if dt == protobuf::ArrowType::Uint8 as i32 => Ok(DataType::UInt8),
-        dt if dt == protobuf::ArrowType::Int8 as i32 => Ok(DataType::Int8),
-        dt if dt == protobuf::ArrowType::Uint16 as i32 => Ok(DataType::UInt16),
-        dt if dt == protobuf::ArrowType::Int16 as i32 => Ok(DataType::Int16),
-        dt if dt == protobuf::ArrowType::Uint32 as i32 => Ok(DataType::UInt32),
-        dt if dt == protobuf::ArrowType::Int32 as i32 => Ok(DataType::Int32),
-        dt if dt == protobuf::ArrowType::Uint64 as i32 => Ok(DataType::UInt64),
-        dt if dt == protobuf::ArrowType::Int64 as i32 => Ok(DataType::Int64),
-        dt if dt == protobuf::ArrowType::HalfFloat as i32 => Ok(DataType::Float16),
-        dt if dt == protobuf::ArrowType::Float as i32 => Ok(DataType::Float32),
-        dt if dt == protobuf::ArrowType::Double as i32 => Ok(DataType::Float64),
-        dt if dt == protobuf::ArrowType::Utf8 as i32 => Ok(DataType::Utf8),
-        dt if dt == protobuf::ArrowType::Date32Day as i32 => Ok(DataType::Date32(DateUnit::Day)),
-        dt if dt == protobuf::ArrowType::Date32Millisecond as i32 => {
-            Ok(DataType::Date32(DateUnit::Millisecond))
-        }
-        dt if dt == protobuf::ArrowType::Binary as i32 => Ok(DataType::Binary),
-        other => Err(BallistaError::General(format!(
-            "Unsupported data type {:?}",
-            other
-        ))),
->>>>>>> f32389e7
     }
 }
 // impl TryInto<ExecutionTask> for &protobuf::Task {
@@ -976,122 +892,6 @@
     }
 }
 
-<<<<<<< HEAD
-
-// impl TryInto<PhysicalPlan> for &protobuf::PhysicalPlanNode {
-//     type Error = BallistaError;
-//
-//     fn try_into(self) -> Result<PhysicalPlan, Self::Error> {
-//         if let Some(selection) = &self.selection {
-//             let input: PhysicalPlan = convert_box_required!(self.input)?;
-//             match selection.expr {
-//                 Some(ref protobuf_expr) => {
-//                     let expr: Expr = protobuf_expr.try_into()?;
-//                     Ok(PhysicalPlan::Filter(Arc::new(FilterExec::new(
-//                         &input, &expr,
-//                     ))))
-//                 }
-//                 _ => Err(proto_error("from_proto: Selection expr missing")),
-//             }
-//         } else if let Some(projection) = &self.projection {
-//             let input: PhysicalPlan = convert_box_required!(self.input)?;
-//             let exprs = projection
-//                 .expr
-//                 .iter()
-//                 .map(|expr| expr.try_into())
-//                 .collect::<Result<Vec<_>, _>>()?;
-//             Ok(PhysicalPlan::Projection(Arc::new(ProjectionExec::try_new(
-//                 &exprs,
-//                 Arc::new(input),
-//             )?)))
-//         } else if let Some(aggregate) = &self.hash_aggregate {
-//             let input: PhysicalPlan = convert_box_required!(self.input)?;
-//             let mode = match aggregate.mode {
-//                 mode if mode == protobuf::AggregateMode::Partial as i32 => {
-//                     Ok(AggregateMode::Partial)
-//                 }
-//                 mode if mode == protobuf::AggregateMode::Final as i32 => Ok(AggregateMode::Final),
-//                 mode if mode == protobuf::AggregateMode::Complete as i32 => {
-//                     Ok(AggregateMode::Complete)
-//                 }
-//                 other => Err(proto_error(&format!(
-//                     "Unsupported aggregate mode '{}' for hash aggregate",
-//                     other
-//                 ))),
-//             }?;
-//             let group_expr = aggregate
-//                 .group_expr
-//                 .iter()
-//                 .map(|expr| expr.try_into())
-//                 .collect::<Result<Vec<_>, _>>()?;
-//             let aggr_expr = aggregate
-//                 .aggr_expr
-//                 .iter()
-//                 .map(|expr| expr.try_into())
-//                 .collect::<Result<Vec<_>, _>>()?;
-//             Ok(PhysicalPlan::HashAggregate(Arc::new(
-//                 HashAggregateExec::try_new(mode, group_expr, aggr_expr, Arc::new(input))?,
-//             )))
-//         } else if let Some(scan) = &self.scan {
-//             match scan.file_format.as_str() {
-//                 "csv" => {
-//                     let schema: Schema = convert_required!(scan.schema)?;
-//                     let options = CsvReadOptions::new()
-//                         .schema(&schema)
-//                         .has_header(scan.has_header);
-//                     let projection = scan.projection.iter().map(|n| *n as usize).collect();
-//
-//                     Ok(PhysicalPlan::CsvScan(Arc::new(CsvScanExec::try_new(
-//                         &scan.path,
-//                         scan.filename.clone(),
-//                         options,
-//                         Some(projection),
-//                         scan.batch_size as usize,
-//                     )?)))
-//                 }
-//                 "parquet" => {
-//                     let schema: Schema = convert_required!(scan.schema)?;
-//                     Ok(PhysicalPlan::ParquetScan(Arc::new(
-//                         ParquetScanExec::try_new(
-//                             &scan.path,
-//                             scan.filename.clone(),
-//                             Some(scan.projection.iter().map(|n| *n as usize).collect()),
-//                             scan.batch_size as usize,
-//                             Some(schema),
-//                         )?,
-//                     )))
-//                 }
-//                 other => Err(proto_error(&format!(
-//                     "Unsupported file format '{}' for file scan",
-//                     other
-//                 ))),
-//             }
-//         } else if let Some(shuffle_reader) = &self.shuffle_reader {
-//             let mut shuffle_ids = vec![];
-//             for s in &shuffle_reader.shuffle_id {
-//                 shuffle_ids.push(s.try_into()?);
-//             }
-//             Ok(PhysicalPlan::ShuffleReader(Arc::new(
-//                 ShuffleReaderExec::new(
-//                     Arc::new(convert_required!(shuffle_reader.schema)?),
-//                     shuffle_ids,
-//                 ),
-//             )))
-//         } else {
-//             Err(proto_error(&format!(
-//                 "Unsupported physical plan '{:?}'",
-//                 self
-//             )))
-//         }
-//     }
-// }
-
-
-
-
-
-=======
->>>>>>> f32389e7
 fn parse_required_expr(p: &Option<Box<protobuf::LogicalExprNode>>) -> Result<Expr, BallistaError> {
     match p {
         Some(expr) => expr.as_ref().try_into(),

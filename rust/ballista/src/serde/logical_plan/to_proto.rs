// Copyright 2020 Andy Grove
//
// Licensed under the Apache License, Version 2.0 (the "License");
// you may not use this file except in compliance with the License.
// You may obtain a copy of the License at
//
// http://www.apache.org/licenses/LICENSE-2.0
//
// Unless required by applicable law or agreed to in writing, software
// distributed under the License is distributed on an "AS IS" BASIS,
// WITHOUT WARRANTIES OR CONDITIONS OF ANY KIND, either express or implied.
// See the License for the specific language governing permissions and
// limitations under the License.

//! Serde code to convert Arrow schemas and DataFusion logical plans to Ballista protocol
//! buffer format, allowing DataFusion logical plans to be serialized and transmitted between
//! processes.

use std::convert::TryInto;

use crate::serde::{empty_expr_node, empty_logical_plan_node, protobuf, BallistaError};

use arrow::datatypes::{DataType, Schema};
use datafusion::datasource::parquet::ParquetTable;
use datafusion::datasource::CsvFile;
use datafusion::logical_plan::{Expr, JoinType, LogicalPlan};
use datafusion::physical_plan::aggregates::AggregateFunction;
use datafusion::scalar::ScalarValue;

impl TryInto<protobuf::LogicalPlanNode> for &LogicalPlan {
    type Error = BallistaError;

    fn try_into(self) -> Result<protobuf::LogicalPlanNode, Self::Error> {
        match self {
            LogicalPlan::TableScan {
                table_name,
                source,
                projected_schema,
                filters,
                ..
            } => {
                let schema = source.schema();
                let source = source.as_any();
                let columns = projected_schema
                    .fields()
                    .iter()
                    .map(|f| f.name().to_owned())
                    .collect();
                let projection = Some(protobuf::ProjectionColumns { columns });
                let schema: protobuf::Schema = schema.as_ref().try_into()?;

                let filters: Vec<protobuf::LogicalExprNode> = filters
                    .iter()
                    .map(|filter| filter.try_into())
                    .collect::<Result<Vec<_>, _>>()?;

                let mut node = empty_logical_plan_node();

                if let Some(parquet) = source.downcast_ref::<ParquetTable>() {
                    node.parquet_scan = Some(protobuf::ParquetTableScanNode {
                        table_name: table_name.to_owned(),
                        path: parquet.path().to_owned(),
                        projection,
                        schema: Some(schema),
                        filters,
                    });
                    Ok(node)
                } else if let Some(csv) = source.downcast_ref::<CsvFile>() {
                    node.csv_scan = Some(protobuf::CsvTableScanNode {
                        table_name: table_name.to_owned(),
                        path: csv.path().to_owned(),
                        projection,
                        schema: Some(schema),
                        has_header: csv.has_header(),
                        delimiter: csv.delimiter().to_string(),
                        file_extension: csv.file_extension().to_string(),
                        filters,
                    });
                    Ok(node)
                } else {
                    Err(BallistaError::General(format!(
                        "logical plan to_proto unsupported table provider {:?}",
                        source
                    )))
                }
            }
            LogicalPlan::Projection { expr, input, .. } => {
                let input: protobuf::LogicalPlanNode = input.as_ref().try_into()?;
                let mut node = empty_logical_plan_node();
                node.input = Some(Box::new(input));
                node.projection = Some(protobuf::ProjectionNode {
                    expr: expr
                        .iter()
                        .map(|expr| expr.try_into())
                        .collect::<Result<Vec<_>, BallistaError>>()?,
                });
                Ok(node)
            }
            LogicalPlan::Filter { predicate, input } => {
                let input: protobuf::LogicalPlanNode = input.as_ref().try_into()?;
                let mut node = empty_logical_plan_node();
                node.input = Some(Box::new(input));
                node.selection = Some(protobuf::SelectionNode {
                    expr: Some(predicate.try_into()?),
                });
                Ok(node)
            }
            LogicalPlan::Aggregate {
                input,
                group_expr,
                aggr_expr,
                ..
            } => {
                let input: protobuf::LogicalPlanNode = input.as_ref().try_into()?;
                let mut node = empty_logical_plan_node();
                node.input = Some(Box::new(input));
                node.aggregate = Some(protobuf::AggregateNode {
                    group_expr: group_expr
                        .iter()
                        .map(|expr| expr.try_into())
                        .collect::<Result<Vec<_>, BallistaError>>()?,
                    aggr_expr: aggr_expr
                        .iter()
                        .map(|expr| expr.try_into())
                        .collect::<Result<Vec<_>, BallistaError>>()?,
                });
                Ok(node)
            }
            LogicalPlan::Join {
                left,
                right,
                on,
                join_type,
                ..
            } => {
                let left: protobuf::LogicalPlanNode = left.as_ref().try_into()?;
                let right: protobuf::LogicalPlanNode = right.as_ref().try_into()?;
                let join_type = match join_type {
                    JoinType::Inner => protobuf::JoinType::Inner,
                    JoinType::Left => protobuf::JoinType::Left,
                    JoinType::Right => protobuf::JoinType::Right,
                };
                let left_join_column = on.iter().map(|on| on.0.to_owned()).collect();
                let right_join_column = on.iter().map(|on| on.1.to_owned()).collect();
                let mut node = empty_logical_plan_node();
                node.join = Some(Box::new(protobuf::JoinNode {
                    left: Some(Box::new(left)),
                    right: Some(Box::new(right)),
                    join_type: join_type.into(),
                    left_join_column,
                    right_join_column,
                }));
                Ok(node)
            }
            LogicalPlan::Limit { input, n } => {
                let input: protobuf::LogicalPlanNode = input.as_ref().try_into()?;
                let mut node = empty_logical_plan_node();
                node.input = Some(Box::new(input));
                node.limit = Some(protobuf::LimitNode { limit: *n as u32 });
                Ok(node)
            }
            LogicalPlan::Sort { input, expr } => {
                let input: protobuf::LogicalPlanNode = input.as_ref().try_into()?;
                let mut node = empty_logical_plan_node();
                node.input = Some(Box::new(input));
                let selection_expr: Vec<protobuf::LogicalExprNode> = expr
<<<<<<< HEAD
                                                            .iter()
                                                            .map(|expr| expr.try_into())
                                                            .collect::<Result<Vec<_>, BallistaError>>()?;
                node.sort = Some(protobuf::SortNode{expr: selection_expr });
                Ok(node)
            },
=======
                    .iter()
                    .map(|expr| expr.try_into())
                    .collect::<Result<Vec<_>, BallistaError>>()?;
                node.sort = Some(protobuf::SortNode {
                    expr: selection_expr,
                });
                Ok(node)
            }
>>>>>>> 292936de
            LogicalPlan::Repartition { .. } => unimplemented!(),
            LogicalPlan::EmptyRelation { .. } => unimplemented!(),
            LogicalPlan::CreateExternalTable { .. } => unimplemented!(),
            LogicalPlan::Explain { .. } => unimplemented!(),
            LogicalPlan::Extension { .. } => unimplemented!(),
            // _ => Err(BallistaError::General(format!(
            //     "logical plan to_proto {:?}",
            //     self
            // ))),
        }
    }
}

impl TryInto<protobuf::LogicalExprNode> for &Expr {
    type Error = BallistaError;

    fn try_into(self) -> Result<protobuf::LogicalExprNode, Self::Error> {
        match self {
            Expr::Column(name) => {
                let mut expr = empty_expr_node();
                expr.has_column_name = true;
                expr.column_name = name.clone();
                Ok(expr)
            }
            Expr::Alias(expr, alias) => {
                let mut expr_node = empty_expr_node();
                expr_node.alias = Some(Box::new(protobuf::AliasNode {
                    expr: Some(Box::new(expr.as_ref().try_into()?)),
                    alias: alias.to_owned(),
                }));
                Ok(expr_node)
            }
            Expr::Literal(value) => match value {
                ScalarValue::Utf8(s) => {
                    let mut expr = empty_expr_node();
                    expr.has_literal_string = true;
                    expr.literal_string = s.as_ref().unwrap().to_owned(); //TODO remove unwrap
                    Ok(expr)
                }
                ScalarValue::Int8(n) => {
                    let mut expr = empty_expr_node();
                    expr.has_literal_i8 = true;
                    expr.literal_int = n.unwrap() as i64; // TODO remove unwrap
                    Ok(expr)
                }
                ScalarValue::Int16(n) => {
                    let mut expr = empty_expr_node();
                    expr.has_literal_i16 = true;
                    expr.literal_int = n.unwrap() as i64; // TODO remove unwrap
                    Ok(expr)
                }
                ScalarValue::Int32(n) => {
                    let mut expr = empty_expr_node();
                    expr.has_literal_i32 = true;
                    expr.literal_int = n.unwrap() as i64; // TODO remove unwrap
                    Ok(expr)
                }
                ScalarValue::Int64(n) => {
                    let mut expr = empty_expr_node();
                    expr.has_literal_i64 = true;
                    expr.literal_int = n.unwrap() as i64; // TODO remove unwrap
                    Ok(expr)
                }
                ScalarValue::UInt8(n) => {
                    let mut expr = empty_expr_node();
                    expr.has_literal_u8 = true;
                    expr.literal_uint = n.unwrap() as u64; // TODO remove unwrap
                    Ok(expr)
                }
                ScalarValue::UInt16(n) => {
                    let mut expr = empty_expr_node();
                    expr.has_literal_u16 = true;
                    expr.literal_uint = n.unwrap() as u64; // TODO remove unwrap
                    Ok(expr)
                }
                ScalarValue::UInt32(n) => {
                    let mut expr = empty_expr_node();
                    expr.has_literal_u32 = true;
                    expr.literal_uint = n.unwrap() as u64; // TODO remove unwrap
                    Ok(expr)
                }
                ScalarValue::UInt64(n) => {
                    let mut expr = empty_expr_node();
                    expr.has_literal_u64 = true;
                    expr.literal_uint = n.unwrap() as u64; // TODO remove unwrap
                    Ok(expr)
                }
                ScalarValue::Float32(n) => {
                    let mut expr = empty_expr_node();
                    expr.has_literal_f32 = true;
                    expr.literal_f32 = n.unwrap() as f32; // TODO remove unwrap
                    Ok(expr)
                }
                ScalarValue::Float64(n) => {
                    let mut expr = empty_expr_node();
                    expr.has_literal_f64 = true;
                    expr.literal_f64 = n.unwrap() as f64; // TODO remove unwrap
                    Ok(expr)
                }
                other => Err(BallistaError::General(format!(
                    "to_proto unsupported scalar value {:?}",
                    other
                ))),
            },
            Expr::BinaryExpr { left, op, right } => {
                let mut expr = empty_expr_node();
                expr.binary_expr = Some(Box::new(protobuf::BinaryExprNode {
                    l: Some(Box::new(left.as_ref().try_into()?)),
                    r: Some(Box::new(right.as_ref().try_into()?)),
                    op: format!("{:?}", op),
                }));
                Ok(expr)
            }
            Expr::AggregateFunction {
                ref fun, ref args, ..
            } => {
                let mut expr = empty_expr_node();

                let aggr_function = match fun {
                    AggregateFunction::Min => protobuf::AggregateFunction::Min,
                    AggregateFunction::Max => protobuf::AggregateFunction::Max,
                    AggregateFunction::Sum => protobuf::AggregateFunction::Sum,
                    AggregateFunction::Avg => protobuf::AggregateFunction::Avg,
                    AggregateFunction::Count => protobuf::AggregateFunction::Count,
                };

                let arg = &args[0];
                expr.aggregate_expr = Some(Box::new(protobuf::AggregateExprNode {
                    aggr_function: aggr_function.into(),
                    expr: Some(Box::new(arg.try_into()?)),
                }));
                Ok(expr)
            }
            Expr::ScalarVariable(_) => unimplemented!(),
            Expr::ScalarFunction { .. } => unimplemented!(),
            Expr::ScalarUDF { .. } => unimplemented!(),
            Expr::AggregateUDF { .. } => unimplemented!(),
            Expr::Not(_) => unimplemented!(),
            Expr::IsNull(_) => unimplemented!(),
            Expr::IsNotNull(_) => unimplemented!(),
            Expr::Between { .. } => unimplemented!(),
            Expr::Negative(_) => unimplemented!(),
            Expr::Case { .. } => unimplemented!(),
            Expr::Cast { .. } => unimplemented!(),
            Expr::Sort { .. } => unimplemented!(),
            Expr::InList { .. } => unimplemented!(),
            Expr::Wildcard => unimplemented!(),
            // _ => Err(BallistaError::General(format!(
            //     "logical expr to_proto {:?}",
            //     self
            // ))),
        }
    }
}

impl TryInto<protobuf::Schema> for &Schema {
    type Error = BallistaError;

    fn try_into(self) -> Result<protobuf::Schema, Self::Error> {
        Ok(protobuf::Schema {
            columns: self
                .fields()
                .iter()
                .map(|field| {
                    let proto = to_proto_arrow_type(&field.data_type());
                    proto.map(|arrow_type| protobuf::Field {
                        name: field.name().to_owned(),
                        arrow_type: arrow_type.into(),
                        nullable: field.is_nullable(),
                        children: vec![],
                    })
                })
                .collect::<Result<Vec<_>, _>>()?,
        })
    }
}

fn to_proto_arrow_type(dt: &DataType) -> Result<protobuf::ArrowType, BallistaError> {
    match dt {
        DataType::Int8 => Ok(protobuf::ArrowType::Int8),
        DataType::Int16 => Ok(protobuf::ArrowType::Int16),
        DataType::Int32 => Ok(protobuf::ArrowType::Int32),
        DataType::Int64 => Ok(protobuf::ArrowType::Int64),
        DataType::UInt8 => Ok(protobuf::ArrowType::Uint8),
        DataType::UInt16 => Ok(protobuf::ArrowType::Uint16),
        DataType::UInt32 => Ok(protobuf::ArrowType::Uint32),
        DataType::UInt64 => Ok(protobuf::ArrowType::Uint64),
        DataType::Float32 => Ok(protobuf::ArrowType::Float),
        DataType::Float64 => Ok(protobuf::ArrowType::Double),
        DataType::Utf8 => Ok(protobuf::ArrowType::Utf8),
        other => Err(BallistaError::General(format!(
            "logical_plan::to_proto() Unsupported data type {:?}",
            other
        ))),
    }
}<|MERGE_RESOLUTION|>--- conflicted
+++ resolved
@@ -164,14 +164,6 @@
                 let mut node = empty_logical_plan_node();
                 node.input = Some(Box::new(input));
                 let selection_expr: Vec<protobuf::LogicalExprNode> = expr
-<<<<<<< HEAD
-                                                            .iter()
-                                                            .map(|expr| expr.try_into())
-                                                            .collect::<Result<Vec<_>, BallistaError>>()?;
-                node.sort = Some(protobuf::SortNode{expr: selection_expr });
-                Ok(node)
-            },
-=======
                     .iter()
                     .map(|expr| expr.try_into())
                     .collect::<Result<Vec<_>, BallistaError>>()?;
@@ -180,7 +172,6 @@
                 });
                 Ok(node)
             }
->>>>>>> 292936de
             LogicalPlan::Repartition { .. } => unimplemented!(),
             LogicalPlan::EmptyRelation { .. } => unimplemented!(),
             LogicalPlan::CreateExternalTable { .. } => unimplemented!(),

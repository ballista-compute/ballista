// Copyright 2020 Andy Grove
//
// Licensed under the Apache License, Version 2.0 (the "License");
// you may not use this file except in compliance with the License.
// You may obtain a copy of the License at
//
// http://www.apache.org/licenses/LICENSE-2.0
//
// Unless required by applicable law or agreed to in writing, software
// distributed under the License is distributed on an "AS IS" BASIS,
// WITHOUT WARRANTIES OR CONDITIONS OF ANY KIND, either express or implied.
// See the License for the specific language governing permissions and
// limitations under the License.

//! Serde code to convert Arrow schemas and DataFusion logical plans to Ballista protocol
//! buffer format, allowing DataFusion logical plans to be serialized and transmitted between
//! processes.

<<<<<<< HEAD
use std::{boxed, convert::TryInto};

use crate::{serde::{empty_logical_plan_node, protobuf, BallistaError}};

use arrow::{datatypes::{DataType, Schema}};
use arrow_type::ArrowTypeEnum;
use datafusion::{datasource::parquet::ParquetTable, logical_plan::exprlist_to_fields};
use datafusion::datasource::CsvFile;
use datafusion::logical_plan::{Expr, JoinType, LogicalPlan};
use datafusion::physical_plan::aggregates::AggregateFunction;
use protobuf::{PrimitiveScalarType, DateUnit, Field, ScalarListValue, ScalarType, arrow_type, logical_expr_node::ExprType, scalar_type};

use super::super::proto_error;

impl protobuf::IntervalUnit{
    pub fn from_arrow_interval_unit(interval_unit: &arrow::datatypes::IntervalUnit)->Self{
        match interval_unit{
            arrow::datatypes::IntervalUnit::YearMonth => protobuf::IntervalUnit::YearMonth,
            arrow::datatypes::IntervalUnit::DayTime => protobuf::IntervalUnit::DayTime,
        }
    }


    pub fn from_i32_to_arrow(interval_unit_i32: i32)->Result<arrow::datatypes::IntervalUnit, BallistaError>{
        let pb_interval_unit = protobuf::IntervalUnit::from_i32(interval_unit_i32);
        use arrow::datatypes::IntervalUnit;
        match pb_interval_unit{
            Some(interval_unit)=>{
                Ok(match interval_unit{
                    protobuf::IntervalUnit::YearMonth => IntervalUnit::YearMonth,
                    protobuf::IntervalUnit::DayTime => IntervalUnit::DayTime,
                })
            }
            None => Err(proto_error("Error converting i32 to DateUnit: Passed invalid variant")),
        }
    }

}

impl protobuf::DateUnit{
    pub fn from_arrow_date_unit(val: &arrow::datatypes::DateUnit)->Self{
        match val{
            arrow::datatypes::DateUnit::Day => protobuf::DateUnit::Day,
            arrow::datatypes::DateUnit::Millisecond => protobuf::DateUnit::DateMillisecond,
        }
    }

    pub fn from_i32_to_arrow(date_unit_i32: i32)->Result<arrow::datatypes::DateUnit, BallistaError>{
        let pb_date_unit = protobuf::DateUnit::from_i32(date_unit_i32);
        use arrow::datatypes::DateUnit;
        match pb_date_unit{
            Some(date_unit)=>{
                Ok(match date_unit{
                    protobuf::DateUnit::Day => DateUnit::Day, 
                    protobuf::DateUnit::DateMillisecond => DateUnit::Millisecond,
                })
            }
            None => Err(proto_error("Error converting i32 to DateUnit: Passed invalid variant")),
        }
    }

}

impl protobuf::TimeUnit{
    pub fn from_arrow_time_unit(val: &arrow::datatypes::TimeUnit)->Self{
        match val{
            arrow::datatypes::TimeUnit::Second => protobuf::TimeUnit::Second,
            arrow::datatypes::TimeUnit::Millisecond => protobuf::TimeUnit::TimeMillisecond,
            arrow::datatypes::TimeUnit::Microsecond => protobuf::TimeUnit::Microsecond,
            arrow::datatypes::TimeUnit::Nanosecond => protobuf::TimeUnit::Nanosecond,
        }
    }
    pub fn from_i32_to_arrow(time_unit_i32: i32)->Result<arrow::datatypes::TimeUnit, BallistaError>{
        let pb_time_unit = protobuf::TimeUnit::from_i32(time_unit_i32);
        use arrow::datatypes::TimeUnit;
        match pb_time_unit{
            Some(time_unit)=>{
                Ok(match time_unit{
                    protobuf::TimeUnit::Second => TimeUnit::Second,
                    protobuf::TimeUnit::TimeMillisecond => TimeUnit::Millisecond,
                    protobuf::TimeUnit::Microsecond => TimeUnit::Microsecond,
                    protobuf::TimeUnit::Nanosecond => TimeUnit::Nanosecond,
                })
            }
            None => Err(proto_error("Error converting i32 to TimeUnit: Passed invalid variant")),
        }
    }
}


impl From<&arrow::datatypes::Field> for protobuf::Field{
    fn from(field: &arrow::datatypes::Field)->Self{
        protobuf::Field{
            name: field.name().to_owned(),
            arrow_type: Some(Box::new(field.data_type().into())),
            nullable: field.is_nullable(),
            children: Vec::new(),
        }
    }
}

impl From<&arrow::datatypes::DataType> for protobuf::ArrowType{
    fn from(val: &arrow::datatypes::DataType)->protobuf::ArrowType{
        protobuf::ArrowType{
            arrow_type_enum: Some(val.into()),
        }
    }
}



impl TryInto<arrow::datatypes::DataType> for &protobuf::ArrowType{
    type Error = BallistaError;
    fn try_into(self) -> Result<arrow::datatypes::DataType, Self::Error> {
        let pb_arrow_type = self.arrow_type_enum.as_ref().ok_or_else(|| proto_error("Protobuf deserialization error: ArrowType missing required field 'data_type'"))?;
        use arrow::datatypes::DataType;
        Ok(match pb_arrow_type{
            protobuf::arrow_type::ArrowTypeEnum::None(_) =>  DataType::Null,
            protobuf::arrow_type::ArrowTypeEnum::Bool(_) => DataType::Boolean,
            protobuf::arrow_type::ArrowTypeEnum::Uint8(_) => DataType::UInt8,
            protobuf::arrow_type::ArrowTypeEnum::Int8(_) => DataType::Int8,
            protobuf::arrow_type::ArrowTypeEnum::Uint16(_) => DataType::UInt16,
            protobuf::arrow_type::ArrowTypeEnum::Int16(_) => DataType::Int16,
            protobuf::arrow_type::ArrowTypeEnum::Uint32(_) => DataType::UInt32,
            protobuf::arrow_type::ArrowTypeEnum::Int32(_) => DataType::Int32,
            protobuf::arrow_type::ArrowTypeEnum::Uint64(_) => DataType::UInt64,
            protobuf::arrow_type::ArrowTypeEnum::Int64(_) => DataType::Int64,
            protobuf::arrow_type::ArrowTypeEnum::Float16(_) => DataType::Float16,
            protobuf::arrow_type::ArrowTypeEnum::Float32(_) => DataType::Float32,
            protobuf::arrow_type::ArrowTypeEnum::Float64(_) => DataType::Float64,
            protobuf::arrow_type::ArrowTypeEnum::Utf8(_) => DataType::Utf8,
            protobuf::arrow_type::ArrowTypeEnum::LargeUtf8(_) => DataType::LargeUtf8,
            protobuf::arrow_type::ArrowTypeEnum::Binary(_) => DataType::Binary,
            protobuf::arrow_type::ArrowTypeEnum::FixedSizeBinary(size) => DataType::FixedSizeBinary(*size),
            protobuf::arrow_type::ArrowTypeEnum::LargeBinary(_) => DataType::LargeBinary, 
            protobuf::arrow_type::ArrowTypeEnum::Date32(date_unit_i32) => DataType::Date32(protobuf::DateUnit::from_i32_to_arrow(*date_unit_i32)?), 
            protobuf::arrow_type::ArrowTypeEnum::Date64(date_unit_i32) => DataType::Date64(protobuf::DateUnit::from_i32_to_arrow(*date_unit_i32)?),
            protobuf::arrow_type::ArrowTypeEnum::Duration(time_unit_i32) => DataType::Duration(protobuf::TimeUnit::from_i32_to_arrow(*time_unit_i32)?),
            protobuf::arrow_type::ArrowTypeEnum::Timestamp(timestamp) => DataType::Timestamp(
                protobuf::TimeUnit::from_i32_to_arrow(timestamp.time_unit)?,
                match timestamp.timezone.is_empty(){
                    true => None,
                    false => Some(timestamp.timezone.to_owned()),
                }
            ),
            protobuf::arrow_type::ArrowTypeEnum::Time32(time_unit_i32) => DataType::Time32(protobuf::TimeUnit::from_i32_to_arrow(*time_unit_i32)?),
            protobuf::arrow_type::ArrowTypeEnum::Time64(time_unit_i32) => DataType::Time64(protobuf::TimeUnit::from_i32_to_arrow(*time_unit_i32)?),
            protobuf::arrow_type::ArrowTypeEnum::Interval(interval_unit_i32) => DataType::Interval(protobuf::IntervalUnit::from_i32_to_arrow(*interval_unit_i32)?),
            protobuf::arrow_type::ArrowTypeEnum::Decimal(protobuf::Decimal{whole, fractional}) => DataType::Decimal(*whole as usize, *fractional as usize),
            protobuf::arrow_type::ArrowTypeEnum::List(boxed_list) => {
                let field_ref = boxed_list.field_type.as_ref().ok_or_else(|| proto_error("Protobuf deserialization error: List message was missing required field 'field_type'"))?.as_ref();
                arrow::datatypes::DataType::List(
                    Box::new(field_ref.try_into()?),
                )
            }
            protobuf::arrow_type::ArrowTypeEnum::LargeList(boxed_list) => {
                let field_ref = boxed_list.field_type.as_ref().ok_or_else(|| proto_error("Protobuf deserialization error: List message was missing required field 'field_type'"))?.as_ref();
                arrow::datatypes::DataType::LargeList(
                    Box::new(field_ref.try_into()?),
                )
            }
            protobuf::arrow_type::ArrowTypeEnum::FixedSizeList(boxed_list) => {
                let fsl_ref = boxed_list.as_ref();
                let pb_fieldtype = fsl_ref.field_type.as_ref().ok_or_else(|| proto_error("Protobuf deserialization error: FixedSizeList message was missing required field 'field_type'"))?;
                arrow::datatypes::DataType::FixedSizeList(
                    Box::new(pb_fieldtype.as_ref().try_into()?),
                    fsl_ref.list_size,
                )
            },
            protobuf::arrow_type::ArrowTypeEnum::Struct(struct_type) => {
                let fields = struct_type.sub_field_types.iter()
                                            .map(|field| field.try_into())
                                            .collect::<Result<Vec<_>,_>>()?;
                arrow::datatypes::DataType::Struct(fields)
            },
            protobuf::arrow_type::ArrowTypeEnum::Union(union) =>{
                let union_types = union.union_types.iter()
                                            .map(|field| field.try_into())
                                            .collect::<Result<Vec<_>,_>>()?;
                arrow::datatypes::DataType::Union(union_types)
            },
            protobuf::arrow_type::ArrowTypeEnum::Dictionary(boxed_dict) => {
                let dict_ref = boxed_dict.as_ref();
                let pb_key = dict_ref.key.as_ref().ok_or_else(||proto_error("Protobuf deserialization error: Dictionary message was missing required field 'key'"))?;
                let pb_value = dict_ref.value.as_ref().ok_or_else(||proto_error("Protobuf deserialization error: Dictionary message was missing required field 'value'"))?;
                arrow::datatypes::DataType::Dictionary(Box::new(pb_key.as_ref().try_into()?),Box::new(pb_value.as_ref().try_into()?) )
            },
        })
    }
}




impl TryInto<arrow::datatypes::DataType> for &Box<protobuf::List>{
    type Error = BallistaError;
    fn try_into(self) -> Result<arrow::datatypes::DataType, Self::Error> {
        let list_ref = self.as_ref();
        match &list_ref.field_type{
            Some(pb_field) =>{
                let pb_field_ref = pb_field.as_ref();
                let arrow_field: arrow::datatypes::Field =   pb_field_ref.try_into()?;
                Ok(arrow::datatypes::DataType::List(Box::new(arrow_field)))
            },
            None => Err(proto_error("List message missing required field 'field_type'")),
        }
    }
}


impl From<&arrow::datatypes::DataType> for protobuf::arrow_type::ArrowTypeEnum{
    fn from(val: &arrow::datatypes::DataType)->protobuf::arrow_type::ArrowTypeEnum{
        use protobuf::ArrowType;
        use protobuf::arrow_type::ArrowTypeEnum;
        use protobuf::EmptyMessage;
        match val{
            DataType::Null =>ArrowTypeEnum::None(EmptyMessage{}),
            DataType::Boolean =>ArrowTypeEnum::Bool(EmptyMessage{}),
            DataType::Int8 =>ArrowTypeEnum::Int8(EmptyMessage{}),
            DataType::Int16 =>ArrowTypeEnum::Int16(EmptyMessage{}),
            DataType::Int32 =>ArrowTypeEnum::Int32(EmptyMessage{}),
            DataType::Int64 =>ArrowTypeEnum::Int64(EmptyMessage{}),
            DataType::UInt8 =>ArrowTypeEnum::Uint8(EmptyMessage{}),
            DataType::UInt16 =>ArrowTypeEnum::Uint16(EmptyMessage{}),
            DataType::UInt32 =>ArrowTypeEnum::Uint32(EmptyMessage{}),
            DataType::UInt64 =>ArrowTypeEnum::Uint64(EmptyMessage{}),
            DataType::Float16 =>ArrowTypeEnum::Float16(EmptyMessage{}),
            DataType::Float32 =>ArrowTypeEnum::Float32(EmptyMessage{}),
            DataType::Float64 =>ArrowTypeEnum::Float64(EmptyMessage{}),
            DataType::Timestamp(time_unit, timezone ) => ArrowTypeEnum::Timestamp(protobuf::Timestamp{
                time_unit: protobuf::TimeUnit::from_arrow_time_unit(time_unit) as i32,
                timezone: timezone.to_owned().unwrap_or_else(String::new)
            }),
            DataType::Date32(date_unit) => ArrowTypeEnum::Date32(
                protobuf::DateUnit::from_arrow_date_unit(date_unit) as i32
            ),
            DataType::Date64(date_unit) => ArrowTypeEnum::Date64(
                protobuf::DateUnit::from_arrow_date_unit(date_unit) as i32
            ),
            DataType::Time32(time_unit) => ArrowTypeEnum::Time32(
                protobuf::TimeUnit::from_arrow_time_unit(time_unit) as i32
            ),
            DataType::Time64(time_unit) => ArrowTypeEnum::Time64(
                protobuf::TimeUnit::from_arrow_time_unit(time_unit) as i32
            ),
            DataType::Duration(time_unit) => ArrowTypeEnum::Duration(protobuf::TimeUnit::from_arrow_time_unit(time_unit) as i32),
            DataType::Interval(interval_unit) => ArrowTypeEnum::Interval(protobuf::IntervalUnit::from_arrow_interval_unit(interval_unit) as i32),
            DataType::Binary => ArrowTypeEnum::Binary(EmptyMessage{}),
            DataType::FixedSizeBinary(size) => ArrowTypeEnum::FixedSizeBinary(*size),
            DataType::LargeBinary => ArrowTypeEnum::LargeBinary(EmptyMessage{}),
            DataType::Utf8 => ArrowTypeEnum::Utf8(EmptyMessage{}),
            DataType::LargeUtf8 => ArrowTypeEnum::LargeUtf8(EmptyMessage{}),
            DataType::List(item_type) => ArrowTypeEnum::List(Box::new(protobuf::List{
                field_type: Some(Box::new(item_type.as_ref().into()))
            })),
            DataType::FixedSizeList(item_type, size ) => ArrowTypeEnum::FixedSizeList(Box::new(protobuf::FixedSizeList{
                field_type: Some(Box::new(item_type.as_ref().into())),
                list_size : *size,
            })),
            DataType::LargeList(item_type) => ArrowTypeEnum::LargeList(Box::new(
                protobuf::List{
                    field_type: Some(Box::new(item_type.as_ref().into())),
                }
            )),
            DataType::Struct(struct_fields) => ArrowTypeEnum::Struct(protobuf::Struct{
                sub_field_types: struct_fields.iter()
                                            .map(|field| {
                                                field.into()
                                            })
                                            .collect::<Vec<_>>(),
            }),
            DataType::Union(union_types) => ArrowTypeEnum::Union(protobuf::Union{
                union_types: union_types.iter()
                .map(|field| {
                    field.into()
                })
                .collect::<Vec<_>>(),
            }),
            DataType::Dictionary(key_type, value_type) => ArrowTypeEnum::Dictionary(Box::new(protobuf::Dictionary{
                key: Some(Box::new(key_type.as_ref().into())),
                value: Some(Box::new(value_type.as_ref().into())), 
            })),
            DataType::Decimal(whole, fractional) => ArrowTypeEnum::Decimal(protobuf::Decimal{whole:*whole as u64, fractional: *fractional as u64})
        }
    }
}

use std::convert::TryFrom;

//Does not check if list subtypes are valid
fn is_valid_scalar_type_no_list_check(datatype: &arrow::datatypes::DataType)->bool{
    match datatype{
        DataType::Boolean   | 
        DataType::Int8      |
        DataType::Int16     |
        DataType::Int32     |
        DataType::Int64     |
        DataType::UInt8     |
        DataType::UInt16    |   
        DataType::UInt32    |   
        DataType::UInt64    |   
        DataType::Float32   |   
        DataType::Float64   |
        DataType::LargeUtf8 |
        DataType::Utf8      => true, 
        DataType::Date32(date_unit) =>{
            match date_unit{
                arrow::datatypes::DateUnit::Day => true,
                _=> false,
            }
        },
        DataType::Time64(time_unit) => match time_unit{
            arrow::datatypes::TimeUnit::Microsecond |
            arrow::datatypes::TimeUnit::Nanosecond => true,
            _ => false,
        },

        DataType::List(_) => {
            true
        },
        _ => false,
    }
}



impl TryFrom<&arrow::datatypes::DataType> for protobuf::scalar_type::Datatype{
    type Error = BallistaError;
    fn try_from(val: &arrow::datatypes::DataType)-> Result<Self, Self::Error>{
        use protobuf::{List, PrimitiveScalarType};
        use protobuf::Field;
        use protobuf::scalar_type;
        use arrow::datatypes::DateUnit;
        let scalar_value = match val{
            DataType::Boolean => scalar_type::Datatype::Scalar(PrimitiveScalarType::Bool as i32),
            DataType::Null => scalar_type::Datatype::Scalar(PrimitiveScalarType::Null as i32),
            DataType::Int8 => scalar_type::Datatype::Scalar(PrimitiveScalarType::Int8 as i32),
            DataType::Int16 =>  scalar_type::Datatype::Scalar(PrimitiveScalarType::Int16 as i32),
            DataType::Int32 => scalar_type::Datatype::Scalar(PrimitiveScalarType::Int32 as i32),
            DataType::Int64 => scalar_type::Datatype::Scalar(PrimitiveScalarType::Int64 as i32),
            DataType::UInt8 => scalar_type::Datatype::Scalar(PrimitiveScalarType::Uint8 as i32),
            DataType::UInt16 => scalar_type::Datatype::Scalar(PrimitiveScalarType::Uint16 as i32),
            DataType::UInt32 => scalar_type::Datatype::Scalar(PrimitiveScalarType::Uint32 as i32),
            DataType::UInt64 => scalar_type::Datatype::Scalar(PrimitiveScalarType::Uint64 as i32),
            DataType::Float32 => scalar_type::Datatype::Scalar(PrimitiveScalarType::Float32 as i32),
            DataType::Float64 => scalar_type::Datatype::Scalar(PrimitiveScalarType::Float64 as i32),
            DataType::Date32(date_unit) =>  match  date_unit {
                 DateUnit::Day => scalar_type::Datatype::Scalar(PrimitiveScalarType::Date32 as i32),
                    _ => return Err(proto_error("Found invalid date unit for scalar value, only DateUnit::Day is allowed")),
            },
            DataType::Time64(time_unit) => match time_unit{
                arrow::datatypes::TimeUnit::Microsecond => scalar_type::Datatype::Scalar(PrimitiveScalarType::TimeMicrosecond as i32),
                arrow::datatypes::TimeUnit::Nanosecond => scalar_type::Datatype::Scalar(PrimitiveScalarType::TimeNanosecond as i32),
                _ => return Err(proto_error(format!("Found invalid time unit for scalar value, only TimeUnit::Microsecond and TimeUnit::Nanosecond are valid time units: {:?}", time_unit))),
            },
            DataType::Utf8 => scalar_type::Datatype::Scalar(PrimitiveScalarType::Utf8 as i32),
            DataType::LargeUtf8 => scalar_type::Datatype::Scalar(PrimitiveScalarType::LargeUtf8 as i32),
            DataType::List(field_type) => {
                let mut field_names: Vec<String> = Vec::new(); 
                let mut curr_field: &arrow::datatypes::Field = field_type.as_ref();
                field_names.push(curr_field.name().to_owned());
                let mut depth: u64 = 0;
                //For each nested field check nested datatype, since datafusion scalars only support recursive lists with a leaf scalar type
                // any other compound types are errors.
                 
                while let DataType::List(nested_field_type) = curr_field.data_type(){
                    curr_field = nested_field_type.as_ref();
                    field_names.push(curr_field.name().to_owned());
                    depth = depth + 1;
                    if !is_valid_scalar_type_no_list_check(curr_field.data_type()){
                        return Err(proto_error(format!("{:?} is an invalid scalar type", curr_field)));
                    }
                }
                let deepest_datatype = curr_field.data_type();
                if !is_valid_scalar_type_no_list_check(deepest_datatype){
                    return Err(proto_error(format!("The list nested type {:?} is an invalid scalar type", curr_field)));
                }
                let pb_deepest_type: PrimitiveScalarType = match deepest_datatype{
                    DataType::Boolean => PrimitiveScalarType::Bool,
                    DataType::Int8 => PrimitiveScalarType::Int8,
                    DataType::Int16 => PrimitiveScalarType::Int16,
                    DataType::Int32 => PrimitiveScalarType::Int32,
                    DataType::Int64 => PrimitiveScalarType::Int64,
                    DataType::UInt8 => PrimitiveScalarType::Uint8,
                    DataType::UInt16 => PrimitiveScalarType::Uint16,
                    DataType::UInt32 => PrimitiveScalarType::Uint32,
                    DataType::UInt64 => PrimitiveScalarType::Uint64,
                    DataType::Float32 =>  PrimitiveScalarType::Float32,
                    DataType::Float64 =>  PrimitiveScalarType::Float64,
                    DataType::Date32(_) =>  PrimitiveScalarType::Date32,
                    DataType::Time64(time_unit) =>{
                        match time_unit{
                            arrow::datatypes::TimeUnit::Microsecond => PrimitiveScalarType::TimeMicrosecond,
                            arrow::datatypes::TimeUnit::Nanosecond => PrimitiveScalarType::TimeNanosecond,
                            _=> unreachable!(),
                        }
                    },
                    
                    DataType::Utf8 => PrimitiveScalarType::Utf8,
                    DataType::LargeUtf8 => PrimitiveScalarType::LargeUtf8,
                    _=> unreachable!()
                };
                protobuf::scalar_type::Datatype::List(protobuf::ScalarListType{
                    field_names,
                    depth,
                    deepest_type: pb_deepest_type as i32,
                })
            },
            _ => Err(proto_error(format!("Error converting to Datatype to scalar type, {:?} is invalid as a datafusion scalar.", val)))?, 
        };
        Ok(scalar_value)
    }
} 





impl TryFrom<&datafusion::scalar::ScalarValue> for protobuf::ScalarValue{
    type Error = BallistaError;
    fn try_from(val: &datafusion::scalar::ScalarValue)->Result<protobuf::ScalarValue, Self::Error>{
        use protobuf::scalar_value::Value;
        use protobuf::PrimitiveScalarType;
        use datafusion::scalar;
        Ok(match val{
            scalar::ScalarValue::Boolean(val) => create_proto_scalar(val, PrimitiveScalarType::Bool, |s| Value::BoolValue(*s) ),
            scalar::ScalarValue::Float32(val) => create_proto_scalar(val, PrimitiveScalarType::Float32, |s| Value::Float32Value(*s) ),
            scalar::ScalarValue::Float64(val) => create_proto_scalar(val, PrimitiveScalarType::Float64, |s| Value::Float64Value(*s) ),
            scalar::ScalarValue::Int8(val) => create_proto_scalar(val, PrimitiveScalarType::Int8, |s| Value::Int8Value(*s as i32) ),
            scalar::ScalarValue::Int16(val) => create_proto_scalar(val, PrimitiveScalarType::Int16, |s| Value::Int16Value(*s as i32) ),
            scalar::ScalarValue::Int32(val) => create_proto_scalar(val, PrimitiveScalarType::Int32, |s| Value::Int32Value(*s) ),
            scalar::ScalarValue::Int64(val) => create_proto_scalar(val, PrimitiveScalarType::Int64, |s| Value::Int64Value(*s) ),
            scalar::ScalarValue::UInt8(val) => create_proto_scalar(val, PrimitiveScalarType::Uint8, |s| Value::Uint8Value(*s as u32) ),
            scalar::ScalarValue::UInt16(val) => create_proto_scalar(val, PrimitiveScalarType::Uint16, |s| Value::Uint16Value(*s as u32) ),
            scalar::ScalarValue::UInt32(val) => create_proto_scalar(val, PrimitiveScalarType::Uint32, |s| Value::Uint32Value(*s ) ),
            scalar::ScalarValue::UInt64(val) => create_proto_scalar(val, PrimitiveScalarType::Uint64, |s| Value::Uint64Value(*s) ),
            scalar::ScalarValue::Utf8(val) => create_proto_scalar(val, PrimitiveScalarType::Utf8, |s| Value::Utf8Value(s.to_owned()) ),
            scalar::ScalarValue::LargeUtf8(val) => create_proto_scalar(val, PrimitiveScalarType::LargeUtf8, |s| Value::LargeUtf8Value(s.to_owned())),
            scalar::ScalarValue::List(value, datatype) => {
                println!("Current datatype of list: {:?}", datatype);
                match value{
                    Some(values) =>{
                        if values.len() == 0{
                            protobuf::ScalarValue{
                                value: Some(protobuf::scalar_value::Value::ListValue( protobuf::ScalarListValue{
                                    datatype: Some(datatype.try_into()?),
                                    values: Vec::new(),
                                }))
                            }
                        }else{
                            let scalar_type = match datatype{
                                DataType::List(field) => field.as_ref().data_type(),
                                _ => todo!("Proper error handling"),
                            };
                            println!("Current scalar type for list: {:?}", scalar_type);
                            let type_checked_values: Vec<protobuf::ScalarValue> = values.iter()
                                                                                    .map(|scalar|
                                                                                        match (scalar, scalar_type){
                                                                                            (scalar::ScalarValue::List(_,list_datatype), arrow::datatypes::DataType::List(field)) => {
                                                                                                let scalar_datatype = field.data_type();
                                                                                                if std::mem::discriminant(list_datatype) != std::mem::discriminant(scalar_datatype){
                                                                                                    return Err(proto_error(format!("Protobuf serialization error: Lists with inconsistent typing {:?} and {:?} found within list", list_datatype, scalar_datatype)));
                                                                                                }
                                                                                                scalar.try_into()
                                                                                            },
                                                                                            (scalar::ScalarValue::Boolean(_), arrow::datatypes::DataType::Boolean) => scalar.try_into(),
                                                                                            (scalar::ScalarValue::Float32(_), arrow::datatypes::DataType::Float32) => scalar.try_into(),
                                                                                            (scalar::ScalarValue::Float64(_), arrow::datatypes::DataType::Float64) => scalar.try_into(),
                                                                                            (scalar::ScalarValue::Int8(_), arrow::datatypes::DataType::Int8) => scalar.try_into(),
                                                                                            (scalar::ScalarValue::Int16(_), arrow::datatypes::DataType::Int16) => scalar.try_into(),
                                                                                            (scalar::ScalarValue::Int32(_), arrow::datatypes::DataType::Int32) => scalar.try_into(),
                                                                                            (scalar::ScalarValue::Int64(_), arrow::datatypes::DataType::Int64) => scalar.try_into(),
                                                                                            (scalar::ScalarValue::UInt8(_), arrow::datatypes::DataType::UInt8) => scalar.try_into(),
                                                                                            (scalar::ScalarValue::UInt16(_), arrow::datatypes::DataType::UInt16) => scalar.try_into(),
                                                                                            (scalar::ScalarValue::UInt32(_), arrow::datatypes::DataType::UInt32) => scalar.try_into(),
                                                                                            (scalar::ScalarValue::UInt64(_), arrow::datatypes::DataType::UInt64) => scalar.try_into(),
                                                                                            (scalar::ScalarValue::Utf8(_), arrow::datatypes::DataType::Utf8) => scalar.try_into(),
                                                                                            (scalar::ScalarValue::LargeUtf8(_), arrow::datatypes::DataType::LargeUtf8) => scalar.try_into(),
                                                                                            _=> Err(proto_error(format!("Protobuf serialization error, {:?} was inconsistent with designated type {:?}", scalar, datatype))),
                                                                                                
                                                                                            }).collect::<Result<Vec<_>, _>>()?;
                            protobuf::ScalarValue{
                                value: Some(
                                    protobuf::scalar_value::Value::ListValue(
                                        protobuf::ScalarListValue{
                                            datatype: Some(datatype.try_into()?),
                                            values: type_checked_values,
                                        }
                                    )
                                )
                            }
                        }
                    },
                    None => protobuf::ScalarValue{
                        value: Some(protobuf::scalar_value::Value::NullListValue( datatype.try_into()?))
                    }
                }
            },
            datafusion::scalar::ScalarValue::Date32(val) => create_proto_scalar(val, PrimitiveScalarType::Date32, |s| Value::Date32Value(*s) ),
            datafusion::scalar::ScalarValue::TimeMicrosecond(val) => create_proto_scalar(val, PrimitiveScalarType::TimeMicrosecond, |s| Value::TimeMicrosecondValue(*s) ),
            datafusion::scalar::ScalarValue::TimeNanosecond(val) => create_proto_scalar(val, PrimitiveScalarType::TimeNanosecond, |s| Value::TimeNanosecondValue(*s) ),
        })
    }
}
=======
use std::convert::TryInto;
use std::str;

use crate::context::DFTableAdapter;
use crate::serde::{protobuf, BallistaError};

use arrow::datatypes::{DataType, DateUnit, Schema};
use datafusion::datasource::parquet::ParquetTable;
use datafusion::datasource::CsvFile;
use datafusion::logical_plan::{Expr, JoinType, LogicalPlan};
use datafusion::physical_plan::aggregates::AggregateFunction;
use datafusion::scalar::ScalarValue;
use protobuf::logical_expr_node::ExprType;
use protobuf::logical_plan_node::LogicalPlanType;
>>>>>>> f32389e7

impl TryInto<protobuf::LogicalPlanNode> for &LogicalPlan {
    type Error = BallistaError;

    fn try_into(self) -> Result<protobuf::LogicalPlanNode, Self::Error> {
        match self {
            LogicalPlan::TableScan {
                table_name,
                source,
                filters,
                projection,
                ..
            } => {
                let schema = source.schema();

                // unwrap the DFTableAdapter to get to the real TableProvider
                let source = if let Some(adapter) = source.as_any().downcast_ref::<DFTableAdapter>()
                {
                    match &adapter.logical_plan {
                        LogicalPlan::TableScan { source, .. } => Ok(source.as_any()),
                        _ => Err(BallistaError::General(
                            "Invalid LogicalPlan::TableScan".to_owned(),
                        )),
                    }
                } else {
                    Ok(source.as_any())
                }?;

                let projection = match projection {
                    None => None,
                    Some(columns) => {
                        let column_names = columns
                            .iter()
                            .map(|i| schema.field(*i).name().to_owned())
                            .collect();
                        Some(protobuf::ProjectionColumns {
                            columns: column_names,
                        })
                    }
                };
                let schema: protobuf::Schema = schema.as_ref().try_into()?;

                let filters: Vec<protobuf::LogicalExprNode> = filters
                    .iter()
                    .map(|filter| filter.try_into())
                    .collect::<Result<Vec<_>, _>>()?;

                if let Some(parquet) = source.downcast_ref::<ParquetTable>() {
                    Ok(protobuf::LogicalPlanNode {
                        logical_plan_type: Some(LogicalPlanType::ParquetScan(
                            protobuf::ParquetTableScanNode {
                                table_name: table_name.to_owned(),
                                path: parquet.path().to_owned(),
                                projection,
                                schema: Some(schema),
                                filters,
                            },
                        )),
                    })
                } else if let Some(csv) = source.downcast_ref::<CsvFile>() {
                    let delimiter = [csv.delimiter()];
                    let delimiter = str::from_utf8(&delimiter)
                        .map_err(|_| BallistaError::General("Invalid CSV delimiter".to_owned()))?;
                    Ok(protobuf::LogicalPlanNode {
                        logical_plan_type: Some(LogicalPlanType::CsvScan(
                            protobuf::CsvTableScanNode {
                                table_name: table_name.to_owned(),
                                path: csv.path().to_owned(),
                                projection,
                                schema: Some(schema),
                                has_header: csv.has_header(),
                                delimiter: delimiter.to_string(),
                                file_extension: csv.file_extension().to_string(),
                                filters,
                            },
                        )),
                    })
                } else {
                    Err(BallistaError::General(format!(
                        "logical plan to_proto unsupported table provider {:?}",
                        source
                    )))
                }
            }
            LogicalPlan::Projection { expr, input, .. } => Ok(protobuf::LogicalPlanNode {
                logical_plan_type: Some(LogicalPlanType::Projection(Box::new(
                    protobuf::ProjectionNode {
                        input: Some(Box::new(input.as_ref().try_into()?)),
                        expr: expr.iter().map(|expr| expr.try_into()).collect::<Result<
                            Vec<_>,
                            BallistaError,
                        >>(
                        )?,
                    },
                ))),
            }),
            LogicalPlan::Filter { predicate, input } => {
                let input: protobuf::LogicalPlanNode = input.as_ref().try_into()?;
                Ok(protobuf::LogicalPlanNode {
                    logical_plan_type: Some(LogicalPlanType::Selection(Box::new(
                        protobuf::SelectionNode {
                            input: Some(Box::new(input)),
                            expr: Some(predicate.try_into()?),
                        },
                    ))),
                })
            }
            LogicalPlan::Aggregate {
                input,
                group_expr,
                aggr_expr,
                ..
            } => {
                let input: protobuf::LogicalPlanNode = input.as_ref().try_into()?;
                Ok(protobuf::LogicalPlanNode {
                    logical_plan_type: Some(LogicalPlanType::Aggregate(Box::new(
                        protobuf::AggregateNode {
                            input: Some(Box::new(input)),
                            group_expr: group_expr
                                .iter()
                                .map(|expr| expr.try_into())
                                .collect::<Result<Vec<_>, BallistaError>>()?,
                            aggr_expr: aggr_expr
                                .iter()
                                .map(|expr| expr.try_into())
                                .collect::<Result<Vec<_>, BallistaError>>()?,
                        },
                    ))),
                })
            }
            LogicalPlan::Join {
                left,
                right,
                on,
                join_type,
                ..
            } => {
                let left: protobuf::LogicalPlanNode = left.as_ref().try_into()?;
                let right: protobuf::LogicalPlanNode = right.as_ref().try_into()?;
                let join_type = match join_type {
                    JoinType::Inner => protobuf::JoinType::Inner,
                    JoinType::Left => protobuf::JoinType::Left,
                    JoinType::Right => protobuf::JoinType::Right,
                };
                let left_join_column = on.iter().map(|on| on.0.to_owned()).collect();
                let right_join_column = on.iter().map(|on| on.1.to_owned()).collect();
                Ok(protobuf::LogicalPlanNode {
                    logical_plan_type: Some(LogicalPlanType::Join(Box::new(protobuf::JoinNode {
                        left: Some(Box::new(left)),
                        right: Some(Box::new(right)),
                        join_type: join_type.into(),
                        left_join_column,
                        right_join_column,
                    }))),
                })
            }
            LogicalPlan::Limit { input, n } => {
                let input: protobuf::LogicalPlanNode = input.as_ref().try_into()?;
                Ok(protobuf::LogicalPlanNode {
                    logical_plan_type: Some(LogicalPlanType::Limit(Box::new(
                        protobuf::LimitNode {
                            input: Some(Box::new(input)),
                            limit: *n as u32,
                        },
                    ))),
                })
            }
            LogicalPlan::Sort { input, expr } => {
                let input: protobuf::LogicalPlanNode = input.as_ref().try_into()?;
                let selection_expr: Vec<protobuf::LogicalExprNode> = expr
                    .iter()
                    .map(|expr| expr.try_into())
                    .collect::<Result<Vec<_>, BallistaError>>()?;
                Ok(protobuf::LogicalPlanNode {
                    logical_plan_type: Some(LogicalPlanType::Sort(Box::new(protobuf::SortNode {
                        input: Some(Box::new(input)),
                        expr: selection_expr,
                    }))),
                })
            }
            LogicalPlan::Repartition {
                input,
                partitioning_scheme,
            } => {
                use datafusion::logical_plan::Partitioning;
                let input: protobuf::LogicalPlanNode = input.as_ref().try_into()?;

                //Assumed common usize field was batch size
                //Used u64 to avoid any nastyness involving large values, most data clusters are probably uniformly 64 bits any ways
                use protobuf::repartition_node::PartitionMethod;

                let pb_partition_method = match partitioning_scheme {
                    Partitioning::Hash(exprs, batch_size) => {
                        PartitionMethod::Hash(protobuf::HashRepartition {
                            hash_expr: exprs.iter().map(|expr| expr.try_into()).collect::<Result<
                                Vec<_>,
                                BallistaError,
                            >>(
                            )?,
                            batch_size: *batch_size as u64,
                        })
                    }
                    Partitioning::RoundRobinBatch(batch_size) => {
                        PartitionMethod::RoundRobin(*batch_size as u64)
                    }
                };

                Ok(protobuf::LogicalPlanNode {
                    logical_plan_type: Some(LogicalPlanType::Repartition(Box::new(
                        protobuf::RepartitionNode {
                            input: Some(Box::new(input)),
                            partition_method: Some(pb_partition_method),
                        },
                    ))),
                })
            }
            LogicalPlan::EmptyRelation {
                produce_one_row, ..
            } => Ok(protobuf::LogicalPlanNode {
                logical_plan_type: Some(LogicalPlanType::EmptyRelation(
                    protobuf::EmptyRelationNode {
                        produce_one_row: *produce_one_row,
                    },
                )),
            }),
            LogicalPlan::CreateExternalTable {
                name,
                location,
                file_type,
                has_header,
                schema: df_schema,
            } => {
                use datafusion::sql::parser::FileType;
                let schema: Schema = df_schema.as_ref().clone().into();
                let pb_schema: protobuf::Schema = (&schema).try_into().map_err(|e| {
                    BallistaError::General(format!(
                        "Could not convert schema into protobuf: {:?}",
                        e
                    ))
                })?;

                let pb_file_type: protobuf::FileType = match file_type {
                    FileType::NdJson => protobuf::FileType::NdJson,
                    FileType::Parquet => protobuf::FileType::Parquet,
                    FileType::CSV => protobuf::FileType::Csv,
                };

                Ok(protobuf::LogicalPlanNode {
                    logical_plan_type: Some(LogicalPlanType::CreateExternalTable(
                        protobuf::CreateExternalTableNode {
                            name: name.clone(),
                            location: location.clone(),
                            file_type: pb_file_type as i32,
                            has_header: *has_header,
                            schema: Some(pb_schema),
                        },
                    )),
                })
            }
            LogicalPlan::Explain { verbose, plan, .. } => {
                let input: protobuf::LogicalPlanNode = plan.as_ref().try_into()?;
                Ok(protobuf::LogicalPlanNode {
                    logical_plan_type: Some(LogicalPlanType::Explain(Box::new(
                        protobuf::ExplainNode {
                            input: Some(Box::new(input)),
                            verbose: *verbose,
                        },
                    ))),
                })
            }
            LogicalPlan::Extension { .. } => unimplemented!(),
            // _ => Err(BallistaError::General(format!(
            //     "logical plan to_proto {:?}",
            //     self
            // ))),
        }
    }
}

fn create_proto_scalar<I, T: FnOnce(&I) -> protobuf::scalar_value::Value>(
    v: &Option<I>,
    null_arrow_type: protobuf::PrimitiveScalarType,
    constructor: T,
) -> protobuf::ScalarValue {
    protobuf::ScalarValue{
    value: Some(v.as_ref()
                .map(constructor)
                .unwrap_or(protobuf::scalar_value::Value::NullValue(null_arrow_type as i32)))
    }
}





impl TryInto<protobuf::LogicalExprNode> for &Expr {
    type Error = BallistaError;
    
    fn try_into(self) -> Result<protobuf::LogicalExprNode, Self::Error> {
        use protobuf::scalar_value::Value;
        use datafusion::scalar::ScalarValue;
        match self {
            Expr::Column(name) => {
                let expr = protobuf::LogicalExprNode {
                    expr_type: Some(ExprType::ColumnName(name.clone())),
                };
                Ok(expr)
            }
            Expr::Alias(expr, alias) => {
                let alias = Box::new(protobuf::AliasNode {
                    expr: Some(Box::new(expr.as_ref().try_into()?)),
                    alias: alias.to_owned(),
                });
                let expr = protobuf::LogicalExprNode {
                    expr_type: Some(ExprType::Alias(alias)),
                };
                Ok(expr)
            }
            Expr::Literal(value) => {
                let pb_value: protobuf::ScalarValue = value.try_into()?;
                Ok(
                    protobuf::LogicalExprNode{
                        expr_type: Some(ExprType::Literal(pb_value))
                    }
                )
            },
            Expr::BinaryExpr { left, op, right } => {
                let binary_expr = Box::new(protobuf::BinaryExprNode {
                    l: Some(Box::new(left.as_ref().try_into()?)),
                    r: Some(Box::new(right.as_ref().try_into()?)),
                    op: format!("{:?}", op),
                });
                Ok(protobuf::LogicalExprNode {
                    expr_type: Some(ExprType::BinaryExpr(binary_expr)),
                })
            }
            Expr::AggregateFunction {
                ref fun, ref args, ..
            } => {
                let aggr_function = match fun {
                    AggregateFunction::Min => protobuf::AggregateFunction::Min,
                    AggregateFunction::Max => protobuf::AggregateFunction::Max,
                    AggregateFunction::Sum => protobuf::AggregateFunction::Sum,
                    AggregateFunction::Avg => protobuf::AggregateFunction::Avg,
                    AggregateFunction::Count => protobuf::AggregateFunction::Count,
                };

                let arg = &args[0];
                let aggregate_expr = Box::new(protobuf::AggregateExprNode {
                    aggr_function: aggr_function.into(),
                    expr: Some(Box::new(arg.try_into()?)),
                });
                Ok(protobuf::LogicalExprNode {
                    expr_type: Some(ExprType::AggregateExpr(aggregate_expr)),
                })
            }
            Expr::ScalarVariable(_) => unimplemented!(),
            Expr::ScalarFunction { .. } => unimplemented!(),
            Expr::ScalarUDF { .. } => unimplemented!(),
            Expr::AggregateUDF { .. } => unimplemented!(),
            Expr::Not(expr) => {
                let expr = Box::new(protobuf::Not {
                    expr: Some(Box::new(expr.as_ref().try_into()?)),
                });
                Ok(protobuf::LogicalExprNode {
                    expr_type: Some(ExprType::NotExpr(expr)),
                })
            }
            Expr::IsNull(expr) => {
                let expr = Box::new(protobuf::IsNull {
                    expr: Some(Box::new(expr.as_ref().try_into()?)),
                });
                Ok(protobuf::LogicalExprNode {
                    expr_type: Some(ExprType::IsNullExpr(expr)),
                })
            }
            Expr::IsNotNull(expr) => {
                let expr = Box::new(protobuf::IsNotNull {
                    expr: Some(Box::new(expr.as_ref().try_into()?)),
                });
                Ok(protobuf::LogicalExprNode {
                    expr_type: Some(ExprType::IsNotNullExpr(expr)),
                })
            }
            Expr::Between {
                expr,
                negated,
                low,
                high,
            } => {
                let expr = Box::new(protobuf::BetweenNode {
                    expr: Some(Box::new(expr.as_ref().try_into()?)),
                    negated: *negated,
                    low: Some(Box::new(low.as_ref().try_into()?)),
                    high: Some(Box::new(high.as_ref().try_into()?)),
                });
                Ok(protobuf::LogicalExprNode {
                    expr_type: Some(ExprType::Between(expr)),
                })
            }
            Expr::Case {
                expr,
                when_then_expr,
                else_expr,
            } => {
                let when_then_expr = when_then_expr
                    .iter()
                    .map(|(w, t)| {
                        Ok(protobuf::WhenThen {
                            when_expr: Some(w.as_ref().try_into()?),
                            then_expr: Some(t.as_ref().try_into()?),
                        })
                    })
                    .collect::<Result<Vec<protobuf::WhenThen>, BallistaError>>()?;
                let expr = Box::new(protobuf::CaseNode {
                    expr: match expr {
                        Some(e) => Some(Box::new(e.as_ref().try_into()?)),
                        None => None,
                    },
                    when_then_expr,
                    else_expr: match else_expr {
                        Some(e) => Some(Box::new(e.as_ref().try_into()?)),
                        None => None,
                    },
                });
                Ok(protobuf::LogicalExprNode {
                    expr_type: Some(ExprType::Case(expr)),
                })
            }
            Expr::Cast { expr, data_type } => {
                let expr = Box::new(protobuf::CastNode {
                    expr: Some(Box::new(expr.as_ref().try_into()?)),
                    arrow_type: Some(data_type.into()),
                });
                Ok(protobuf::LogicalExprNode {
                    expr_type: Some(ExprType::Cast(expr)),
                })
            }
            Expr::Sort {
                expr,
                asc,
                nulls_first,
            } => {
                let expr = Box::new(protobuf::SortExprNode {
                    expr: Some(Box::new(expr.as_ref().try_into()?)),
                    asc: *asc,
                    nulls_first: *nulls_first,
                });
                Ok(protobuf::LogicalExprNode {
                    expr_type: Some(ExprType::Sort(expr)),
                })
            }
            Expr::Negative(expr) => {
                let expr = Box::new(protobuf::NegativeNode {
                    expr: Some(Box::new(expr.as_ref().try_into()?)),
                });
                Ok(protobuf::LogicalExprNode {
                    expr_type: Some(protobuf::logical_expr_node::ExprType::Negative(expr)),
                })
            }
            Expr::InList {
                expr,
                list,
                negated,
            } => {
                let expr = Box::new(protobuf::InListNode {
                    expr: Some(Box::new(expr.as_ref().try_into()?)),
                    list: list
                        .iter()
                        .map(|expr| expr.try_into())
                        .collect::<Result<Vec<_>, BallistaError>>()?,
                    negated: *negated,
                });
                Ok(protobuf::LogicalExprNode {
                    expr_type: Some(protobuf::logical_expr_node::ExprType::InList(expr)),
                })
            }
            Expr::Wildcard => Ok(protobuf::LogicalExprNode {
                expr_type: Some(protobuf::logical_expr_node::ExprType::Wildcard(true)),
            }),
            // _ => Err(BallistaError::General(format!(
            //     "logical expr to_proto {:?}",
            //     self
            // ))),
        }
    }
}


impl TryInto<protobuf::Schema> for &Schema {
    type Error = BallistaError;

    fn try_into(self) -> Result<protobuf::Schema, Self::Error> {
        Ok(protobuf::Schema {
            columns: self
                .fields()
                .iter()
                .map(protobuf::Field::from)
                .collect::<Vec<_>>(),
        })
    }
}

<<<<<<< HEAD


impl TryFrom<&arrow::datatypes::DataType> for protobuf::ScalarType{
    type Error =  BallistaError;
    fn try_from(value: &arrow::datatypes::DataType) -> Result<Self, Self::Error> {
        let datatype = protobuf::scalar_type::Datatype::try_from(value)?;
        Ok(protobuf::ScalarType{
            datatype: Some(datatype),
        })
=======
fn to_proto_arrow_type(dt: &DataType) -> Result<protobuf::ArrowType, BallistaError> {
    match dt {
        DataType::Boolean => Ok(protobuf::ArrowType::Bool),
        DataType::Int8 => Ok(protobuf::ArrowType::Int8),
        DataType::Int16 => Ok(protobuf::ArrowType::Int16),
        DataType::Int32 => Ok(protobuf::ArrowType::Int32),
        DataType::Int64 => Ok(protobuf::ArrowType::Int64),
        DataType::UInt8 => Ok(protobuf::ArrowType::Uint8),
        DataType::UInt16 => Ok(protobuf::ArrowType::Uint16),
        DataType::UInt32 => Ok(protobuf::ArrowType::Uint32),
        DataType::UInt64 => Ok(protobuf::ArrowType::Uint64),
        DataType::Float16 => Ok(protobuf::ArrowType::HalfFloat),
        DataType::Float32 => Ok(protobuf::ArrowType::Float),
        DataType::Float64 => Ok(protobuf::ArrowType::Double),
        DataType::Utf8 => Ok(protobuf::ArrowType::Utf8),
        DataType::Date32(unit) => match unit {
            DateUnit::Day => Ok(protobuf::ArrowType::Date32Day),
            DateUnit::Millisecond => Ok(protobuf::ArrowType::Date32Millisecond),
        },
        DataType::Binary => Ok(protobuf::ArrowType::Binary),
        other => Err(BallistaError::General(format!(
            "logical_plan::to_proto() Unsupported data type {:?}",
            other
        ))),
>>>>>>> f32389e7
    }
}<|MERGE_RESOLUTION|>--- conflicted
+++ resolved
@@ -16,7 +16,6 @@
 //! buffer format, allowing DataFusion logical plans to be serialized and transmitted between
 //! processes.
 
-<<<<<<< HEAD
 use std::{boxed, convert::TryInto};
 
 use crate::{serde::{empty_logical_plan_node, protobuf, BallistaError}};
@@ -521,22 +520,6 @@
         })
     }
 }
-=======
-use std::convert::TryInto;
-use std::str;
-
-use crate::context::DFTableAdapter;
-use crate::serde::{protobuf, BallistaError};
-
-use arrow::datatypes::{DataType, DateUnit, Schema};
-use datafusion::datasource::parquet::ParquetTable;
-use datafusion::datasource::CsvFile;
-use datafusion::logical_plan::{Expr, JoinType, LogicalPlan};
-use datafusion::physical_plan::aggregates::AggregateFunction;
-use datafusion::scalar::ScalarValue;
-use protobuf::logical_expr_node::ExprType;
-use protobuf::logical_plan_node::LogicalPlanType;
->>>>>>> f32389e7
 
 impl TryInto<protobuf::LogicalPlanNode> for &LogicalPlan {
     type Error = BallistaError;
@@ -1040,7 +1023,6 @@
     }
 }
 
-<<<<<<< HEAD
 
 
 impl TryFrom<&arrow::datatypes::DataType> for protobuf::ScalarType{
@@ -1050,31 +1032,5 @@
         Ok(protobuf::ScalarType{
             datatype: Some(datatype),
         })
-=======
-fn to_proto_arrow_type(dt: &DataType) -> Result<protobuf::ArrowType, BallistaError> {
-    match dt {
-        DataType::Boolean => Ok(protobuf::ArrowType::Bool),
-        DataType::Int8 => Ok(protobuf::ArrowType::Int8),
-        DataType::Int16 => Ok(protobuf::ArrowType::Int16),
-        DataType::Int32 => Ok(protobuf::ArrowType::Int32),
-        DataType::Int64 => Ok(protobuf::ArrowType::Int64),
-        DataType::UInt8 => Ok(protobuf::ArrowType::Uint8),
-        DataType::UInt16 => Ok(protobuf::ArrowType::Uint16),
-        DataType::UInt32 => Ok(protobuf::ArrowType::Uint32),
-        DataType::UInt64 => Ok(protobuf::ArrowType::Uint64),
-        DataType::Float16 => Ok(protobuf::ArrowType::HalfFloat),
-        DataType::Float32 => Ok(protobuf::ArrowType::Float),
-        DataType::Float64 => Ok(protobuf::ArrowType::Double),
-        DataType::Utf8 => Ok(protobuf::ArrowType::Utf8),
-        DataType::Date32(unit) => match unit {
-            DateUnit::Day => Ok(protobuf::ArrowType::Date32Day),
-            DateUnit::Millisecond => Ok(protobuf::ArrowType::Date32Millisecond),
-        },
-        DataType::Binary => Ok(protobuf::ArrowType::Binary),
-        other => Err(BallistaError::General(format!(
-            "logical_plan::to_proto() Unsupported data type {:?}",
-            other
-        ))),
->>>>>>> f32389e7
     }
 }
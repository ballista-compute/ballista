// Copyright 2020 Andy Grove
//
// Licensed under the Apache License, Version 2.0 (the "License");
// you may not use this file except in compliance with the License.
// You may obtain a copy of the License at
//
// http://www.apache.org/licenses/LICENSE-2.0
//
// Unless required by applicable law or agreed to in writing, software
// distributed under the License is distributed on an "AS IS" BASIS,
// WITHOUT WARRANTIES OR CONDITIONS OF ANY KIND, either express or implied.
// See the License for the specific language governing permissions and
// limitations under the License.

//! Serde code to convert Arrow schemas and DataFusion logical plans to Ballista protocol
//! buffer format, allowing DataFusion logical plans to be serialized and transmitted between
//! processes.

use std::{
    boxed,
    convert::{TryFrom, TryInto},
};

<<<<<<< HEAD
use crate::error::BallistaError;
use crate::{context::DFTableAdapter, serde::protobuf};
use arrow::datatypes::{DataType, Schema};
=======
use crate::context::DFTableAdapter;
use crate::serde::{protobuf, BallistaError};

use arrow::datatypes::{DataType, Schema};
use datafusion::datasource::parquet::ParquetTable;
>>>>>>> 228cfb2d
use datafusion::datasource::CsvFile;
use datafusion::logical_plan::{Expr, JoinType, LogicalPlan};
use datafusion::physical_plan::aggregates::AggregateFunction;
use datafusion::{datasource::parquet::ParquetTable, logical_plan::exprlist_to_fields};
use protobuf::{arrow_type, logical_expr_node::ExprType, scalar_type, DateUnit, Field, PrimitiveScalarType, ScalarListValue, ScalarType};

use super::super::proto_error;

impl protobuf::IntervalUnit {
    pub fn from_arrow_interval_unit(interval_unit: &arrow::datatypes::IntervalUnit) -> Self {
        match interval_unit {
            arrow::datatypes::IntervalUnit::YearMonth => protobuf::IntervalUnit::YearMonth,
            arrow::datatypes::IntervalUnit::DayTime => protobuf::IntervalUnit::DayTime,
        }
    }

    pub fn from_i32_to_arrow(interval_unit_i32: i32) -> Result<arrow::datatypes::IntervalUnit, BallistaError> {
        let pb_interval_unit = protobuf::IntervalUnit::from_i32(interval_unit_i32);
        use arrow::datatypes::IntervalUnit;
        match pb_interval_unit {
            Some(interval_unit) => Ok(match interval_unit {
                protobuf::IntervalUnit::YearMonth => IntervalUnit::YearMonth,
                protobuf::IntervalUnit::DayTime => IntervalUnit::DayTime,
            }),
            None => Err(proto_error("Error converting i32 to DateUnit: Passed invalid variant")),
        }
    }
}

impl protobuf::DateUnit {
    pub fn from_arrow_date_unit(val: &arrow::datatypes::DateUnit) -> Self {
        match val {
            arrow::datatypes::DateUnit::Day => protobuf::DateUnit::Day,
            arrow::datatypes::DateUnit::Millisecond => protobuf::DateUnit::DateMillisecond,
        }
    }

    pub fn from_i32_to_arrow(date_unit_i32: i32) -> Result<arrow::datatypes::DateUnit, BallistaError> {
        let pb_date_unit = protobuf::DateUnit::from_i32(date_unit_i32);
        use arrow::datatypes::DateUnit;
        match pb_date_unit {
            Some(date_unit) => Ok(match date_unit {
                protobuf::DateUnit::Day => DateUnit::Day,
                protobuf::DateUnit::DateMillisecond => DateUnit::Millisecond,
            }),
            None => Err(proto_error("Error converting i32 to DateUnit: Passed invalid variant")),
        }
    }
}

impl protobuf::TimeUnit {
    pub fn from_arrow_time_unit(val: &arrow::datatypes::TimeUnit) -> Self {
        match val {
            arrow::datatypes::TimeUnit::Second => protobuf::TimeUnit::Second,
            arrow::datatypes::TimeUnit::Millisecond => protobuf::TimeUnit::TimeMillisecond,
            arrow::datatypes::TimeUnit::Microsecond => protobuf::TimeUnit::Microsecond,
            arrow::datatypes::TimeUnit::Nanosecond => protobuf::TimeUnit::Nanosecond,
        }
    }
    pub fn from_i32_to_arrow(time_unit_i32: i32) -> Result<arrow::datatypes::TimeUnit, BallistaError> {
        let pb_time_unit = protobuf::TimeUnit::from_i32(time_unit_i32);
        use arrow::datatypes::TimeUnit;
        match pb_time_unit {
            Some(time_unit) => Ok(match time_unit {
                protobuf::TimeUnit::Second => TimeUnit::Second,
                protobuf::TimeUnit::TimeMillisecond => TimeUnit::Millisecond,
                protobuf::TimeUnit::Microsecond => TimeUnit::Microsecond,
                protobuf::TimeUnit::Nanosecond => TimeUnit::Nanosecond,
            }),
            None => Err(proto_error("Error converting i32 to TimeUnit: Passed invalid variant")),
        }
    }
}

impl From<&arrow::datatypes::Field> for protobuf::Field {
    fn from(field: &arrow::datatypes::Field) -> Self {
        protobuf::Field {
            name: field.name().to_owned(),
            arrow_type: Some(Box::new(field.data_type().into())),
            nullable: field.is_nullable(),
            children: Vec::new(),
        }
    }
}

impl From<&arrow::datatypes::DataType> for protobuf::ArrowType {
    fn from(val: &arrow::datatypes::DataType) -> protobuf::ArrowType {
        protobuf::ArrowType {
            arrow_type_enum: Some(val.into()),
        }
    }
}

impl TryInto<arrow::datatypes::DataType> for &protobuf::ArrowType {
    type Error = BallistaError;
    fn try_into(self) -> Result<arrow::datatypes::DataType, Self::Error> {
        let pb_arrow_type = self
            .arrow_type_enum
            .as_ref()
            .ok_or_else(|| proto_error("Protobuf deserialization error: ArrowType missing required field 'data_type'"))?;
        use arrow::datatypes::DataType;
        Ok(match pb_arrow_type {
            protobuf::arrow_type::ArrowTypeEnum::None(_) => DataType::Null,
            protobuf::arrow_type::ArrowTypeEnum::Bool(_) => DataType::Boolean,
            protobuf::arrow_type::ArrowTypeEnum::Uint8(_) => DataType::UInt8,
            protobuf::arrow_type::ArrowTypeEnum::Int8(_) => DataType::Int8,
            protobuf::arrow_type::ArrowTypeEnum::Uint16(_) => DataType::UInt16,
            protobuf::arrow_type::ArrowTypeEnum::Int16(_) => DataType::Int16,
            protobuf::arrow_type::ArrowTypeEnum::Uint32(_) => DataType::UInt32,
            protobuf::arrow_type::ArrowTypeEnum::Int32(_) => DataType::Int32,
            protobuf::arrow_type::ArrowTypeEnum::Uint64(_) => DataType::UInt64,
            protobuf::arrow_type::ArrowTypeEnum::Int64(_) => DataType::Int64,
            protobuf::arrow_type::ArrowTypeEnum::Float16(_) => DataType::Float16,
            protobuf::arrow_type::ArrowTypeEnum::Float32(_) => DataType::Float32,
            protobuf::arrow_type::ArrowTypeEnum::Float64(_) => DataType::Float64,
            protobuf::arrow_type::ArrowTypeEnum::Utf8(_) => DataType::Utf8,
            protobuf::arrow_type::ArrowTypeEnum::LargeUtf8(_) => DataType::LargeUtf8,
            protobuf::arrow_type::ArrowTypeEnum::Binary(_) => DataType::Binary,
            protobuf::arrow_type::ArrowTypeEnum::FixedSizeBinary(size) => DataType::FixedSizeBinary(*size),
            protobuf::arrow_type::ArrowTypeEnum::LargeBinary(_) => DataType::LargeBinary,
            protobuf::arrow_type::ArrowTypeEnum::Date32(date_unit_i32) => DataType::Date32(protobuf::DateUnit::from_i32_to_arrow(*date_unit_i32)?),
            protobuf::arrow_type::ArrowTypeEnum::Date64(date_unit_i32) => DataType::Date64(protobuf::DateUnit::from_i32_to_arrow(*date_unit_i32)?),
            protobuf::arrow_type::ArrowTypeEnum::Duration(time_unit_i32) => DataType::Duration(protobuf::TimeUnit::from_i32_to_arrow(*time_unit_i32)?),
            protobuf::arrow_type::ArrowTypeEnum::Timestamp(timestamp) => DataType::Timestamp(
                protobuf::TimeUnit::from_i32_to_arrow(timestamp.time_unit)?,
                match timestamp.timezone.is_empty() {
                    true => None,
                    false => Some(timestamp.timezone.to_owned()),
                },
            ),
            protobuf::arrow_type::ArrowTypeEnum::Time32(time_unit_i32) => DataType::Time32(protobuf::TimeUnit::from_i32_to_arrow(*time_unit_i32)?),
            protobuf::arrow_type::ArrowTypeEnum::Time64(time_unit_i32) => DataType::Time64(protobuf::TimeUnit::from_i32_to_arrow(*time_unit_i32)?),
            protobuf::arrow_type::ArrowTypeEnum::Interval(interval_unit_i32) => {
                DataType::Interval(protobuf::IntervalUnit::from_i32_to_arrow(*interval_unit_i32)?)
            }
            protobuf::arrow_type::ArrowTypeEnum::Decimal(protobuf::Decimal { whole, fractional }) => DataType::Decimal(*whole as usize, *fractional as usize),
            protobuf::arrow_type::ArrowTypeEnum::List(boxed_list) => {
                let field_ref = boxed_list
                    .field_type
                    .as_ref()
                    .ok_or_else(|| proto_error("Protobuf deserialization error: List message was missing required field 'field_type'"))?
                    .as_ref();
                arrow::datatypes::DataType::List(Box::new(field_ref.try_into()?))
            }
            protobuf::arrow_type::ArrowTypeEnum::LargeList(boxed_list) => {
                let field_ref = boxed_list
                    .field_type
                    .as_ref()
                    .ok_or_else(|| proto_error("Protobuf deserialization error: List message was missing required field 'field_type'"))?
                    .as_ref();
                arrow::datatypes::DataType::LargeList(Box::new(field_ref.try_into()?))
            }
            protobuf::arrow_type::ArrowTypeEnum::FixedSizeList(boxed_list) => {
                let fsl_ref = boxed_list.as_ref();
                let pb_fieldtype = fsl_ref
                    .field_type
                    .as_ref()
                    .ok_or_else(|| proto_error("Protobuf deserialization error: FixedSizeList message was missing required field 'field_type'"))?;
                arrow::datatypes::DataType::FixedSizeList(Box::new(pb_fieldtype.as_ref().try_into()?), fsl_ref.list_size)
            }
            protobuf::arrow_type::ArrowTypeEnum::Struct(struct_type) => {
                let fields = struct_type
                    .sub_field_types
                    .iter()
                    .map(|field| field.try_into())
                    .collect::<Result<Vec<_>, _>>()?;
                arrow::datatypes::DataType::Struct(fields)
            }
            protobuf::arrow_type::ArrowTypeEnum::Union(union) => {
                let union_types = union.union_types.iter().map(|field| field.try_into()).collect::<Result<Vec<_>, _>>()?;
                arrow::datatypes::DataType::Union(union_types)
            }
            protobuf::arrow_type::ArrowTypeEnum::Dictionary(boxed_dict) => {
                let dict_ref = boxed_dict.as_ref();
                let pb_key = dict_ref
                    .key
                    .as_ref()
                    .ok_or_else(|| proto_error("Protobuf deserialization error: Dictionary message was missing required field 'key'"))?;
                let pb_value = dict_ref
                    .value
                    .as_ref()
                    .ok_or_else(|| proto_error("Protobuf deserialization error: Dictionary message was missing required field 'value'"))?;
                arrow::datatypes::DataType::Dictionary(Box::new(pb_key.as_ref().try_into()?), Box::new(pb_value.as_ref().try_into()?))
            }
        })
    }
}

impl TryInto<arrow::datatypes::DataType> for &Box<protobuf::List> {
    type Error = BallistaError;
    fn try_into(self) -> Result<arrow::datatypes::DataType, Self::Error> {
        let list_ref = self.as_ref();
        match &list_ref.field_type {
            Some(pb_field) => {
                let pb_field_ref = pb_field.as_ref();
                let arrow_field: arrow::datatypes::Field = pb_field_ref.try_into()?;
                Ok(arrow::datatypes::DataType::List(Box::new(arrow_field)))
            }
            None => Err(proto_error("List message missing required field 'field_type'")),
        }
    }
}

impl From<&arrow::datatypes::DataType> for protobuf::arrow_type::ArrowTypeEnum {
    fn from(val: &arrow::datatypes::DataType) -> protobuf::arrow_type::ArrowTypeEnum {
        use protobuf::arrow_type::ArrowTypeEnum;
        use protobuf::ArrowType;
        use protobuf::EmptyMessage;
        match val {
            DataType::Null => ArrowTypeEnum::None(EmptyMessage {}),
            DataType::Boolean => ArrowTypeEnum::Bool(EmptyMessage {}),
            DataType::Int8 => ArrowTypeEnum::Int8(EmptyMessage {}),
            DataType::Int16 => ArrowTypeEnum::Int16(EmptyMessage {}),
            DataType::Int32 => ArrowTypeEnum::Int32(EmptyMessage {}),
            DataType::Int64 => ArrowTypeEnum::Int64(EmptyMessage {}),
            DataType::UInt8 => ArrowTypeEnum::Uint8(EmptyMessage {}),
            DataType::UInt16 => ArrowTypeEnum::Uint16(EmptyMessage {}),
            DataType::UInt32 => ArrowTypeEnum::Uint32(EmptyMessage {}),
            DataType::UInt64 => ArrowTypeEnum::Uint64(EmptyMessage {}),
            DataType::Float16 => ArrowTypeEnum::Float16(EmptyMessage {}),
            DataType::Float32 => ArrowTypeEnum::Float32(EmptyMessage {}),
            DataType::Float64 => ArrowTypeEnum::Float64(EmptyMessage {}),
            DataType::Timestamp(time_unit, timezone) => ArrowTypeEnum::Timestamp(protobuf::Timestamp {
                time_unit: protobuf::TimeUnit::from_arrow_time_unit(time_unit) as i32,
                timezone: timezone.to_owned().unwrap_or_else(String::new),
            }),
            DataType::Date32(date_unit) => ArrowTypeEnum::Date32(protobuf::DateUnit::from_arrow_date_unit(date_unit) as i32),
            DataType::Date64(date_unit) => ArrowTypeEnum::Date64(protobuf::DateUnit::from_arrow_date_unit(date_unit) as i32),
            DataType::Time32(time_unit) => ArrowTypeEnum::Time32(protobuf::TimeUnit::from_arrow_time_unit(time_unit) as i32),
            DataType::Time64(time_unit) => ArrowTypeEnum::Time64(protobuf::TimeUnit::from_arrow_time_unit(time_unit) as i32),
            DataType::Duration(time_unit) => ArrowTypeEnum::Duration(protobuf::TimeUnit::from_arrow_time_unit(time_unit) as i32),
            DataType::Interval(interval_unit) => ArrowTypeEnum::Interval(protobuf::IntervalUnit::from_arrow_interval_unit(interval_unit) as i32),
            DataType::Binary => ArrowTypeEnum::Binary(EmptyMessage {}),
            DataType::FixedSizeBinary(size) => ArrowTypeEnum::FixedSizeBinary(*size),
            DataType::LargeBinary => ArrowTypeEnum::LargeBinary(EmptyMessage {}),
            DataType::Utf8 => ArrowTypeEnum::Utf8(EmptyMessage {}),
            DataType::LargeUtf8 => ArrowTypeEnum::LargeUtf8(EmptyMessage {}),
            DataType::List(item_type) => ArrowTypeEnum::List(Box::new(protobuf::List {
                field_type: Some(Box::new(item_type.as_ref().into())),
            })),
            DataType::FixedSizeList(item_type, size) => ArrowTypeEnum::FixedSizeList(Box::new(protobuf::FixedSizeList {
                field_type: Some(Box::new(item_type.as_ref().into())),
                list_size: *size,
            })),
            DataType::LargeList(item_type) => ArrowTypeEnum::LargeList(Box::new(protobuf::List {
                field_type: Some(Box::new(item_type.as_ref().into())),
            })),
            DataType::Struct(struct_fields) => ArrowTypeEnum::Struct(protobuf::Struct {
                sub_field_types: struct_fields.iter().map(|field| field.into()).collect::<Vec<_>>(),
            }),
            DataType::Union(union_types) => ArrowTypeEnum::Union(protobuf::Union {
                union_types: union_types.iter().map(|field| field.into()).collect::<Vec<_>>(),
            }),
            DataType::Dictionary(key_type, value_type) => ArrowTypeEnum::Dictionary(Box::new(protobuf::Dictionary {
                key: Some(Box::new(key_type.as_ref().into())),
                value: Some(Box::new(value_type.as_ref().into())),
            })),
            DataType::Decimal(whole, fractional) => ArrowTypeEnum::Decimal(protobuf::Decimal {
                whole: *whole as u64,
                fractional: *fractional as u64,
            }),
        }
    }
}

//Does not check if list subtypes are valid
fn is_valid_scalar_type_no_list_check(datatype: &arrow::datatypes::DataType) -> bool {
    match datatype {
        DataType::Boolean
        | DataType::Int8
        | DataType::Int16
        | DataType::Int32
        | DataType::Int64
        | DataType::UInt8
        | DataType::UInt16
        | DataType::UInt32
        | DataType::UInt64
        | DataType::Float32
        | DataType::Float64
        | DataType::LargeUtf8
        | DataType::Utf8 => true,
        DataType::Date32(date_unit) => matches!(date_unit, arrow::datatypes::DateUnit::Day),
        DataType::Time64(time_unit) => matches!(time_unit, arrow::datatypes::TimeUnit::Microsecond | arrow::datatypes::TimeUnit::Nanosecond),

        DataType::List(_) => true,
        _ => false,
    }
}

impl TryFrom<&arrow::datatypes::DataType> for protobuf::scalar_type::Datatype {
    type Error = BallistaError;
    fn try_from(val: &arrow::datatypes::DataType) -> Result<Self, Self::Error> {
        use arrow::datatypes::DateUnit;
        use protobuf::scalar_type;
        use protobuf::Field;
        use protobuf::{List, PrimitiveScalarType};
        let scalar_value = match val {
            DataType::Boolean => scalar_type::Datatype::Scalar(PrimitiveScalarType::Bool as i32),
            DataType::Int8 => scalar_type::Datatype::Scalar(PrimitiveScalarType::Int8 as i32),
            DataType::Int16 => scalar_type::Datatype::Scalar(PrimitiveScalarType::Int16 as i32),
            DataType::Int32 => scalar_type::Datatype::Scalar(PrimitiveScalarType::Int32 as i32),
            DataType::Int64 => scalar_type::Datatype::Scalar(PrimitiveScalarType::Int64 as i32),
            DataType::UInt8 => scalar_type::Datatype::Scalar(PrimitiveScalarType::Uint8 as i32),
            DataType::UInt16 => scalar_type::Datatype::Scalar(PrimitiveScalarType::Uint16 as i32),
            DataType::UInt32 => scalar_type::Datatype::Scalar(PrimitiveScalarType::Uint32 as i32),
            DataType::UInt64 => scalar_type::Datatype::Scalar(PrimitiveScalarType::Uint64 as i32),
            DataType::Float32 => scalar_type::Datatype::Scalar(PrimitiveScalarType::Float32 as i32),
            DataType::Float64 => scalar_type::Datatype::Scalar(PrimitiveScalarType::Float64 as i32),
            DataType::Date32(date_unit) => match date_unit {
                DateUnit::Day => scalar_type::Datatype::Scalar(PrimitiveScalarType::Date32 as i32),
                _ => return Err(proto_error("Found invalid date unit for scalar value, only DateUnit::Day is allowed")),
            },
            DataType::Time64(time_unit) => match time_unit {
                arrow::datatypes::TimeUnit::Microsecond => scalar_type::Datatype::Scalar(PrimitiveScalarType::TimeMicrosecond as i32),
                arrow::datatypes::TimeUnit::Nanosecond => scalar_type::Datatype::Scalar(PrimitiveScalarType::TimeNanosecond as i32),
                _ => {
                    return Err(proto_error(format!(
                        "Found invalid time unit for scalar value, only TimeUnit::Microsecond and TimeUnit::Nanosecond are valid time units: {:?}",
                        time_unit
                    )))
                }
            },
            DataType::Utf8 => scalar_type::Datatype::Scalar(PrimitiveScalarType::Utf8 as i32),
            DataType::LargeUtf8 => scalar_type::Datatype::Scalar(PrimitiveScalarType::LargeUtf8 as i32),
            DataType::List(field_type) => {
                let mut field_names: Vec<String> = Vec::new();
                let mut curr_field: &arrow::datatypes::Field = field_type.as_ref();
                field_names.push(curr_field.name().to_owned());
                //For each nested field check nested datatype, since datafusion scalars only support recursive lists with a leaf scalar type
                // any other compound types are errors.

                while let DataType::List(nested_field_type) = curr_field.data_type() {
                    curr_field = nested_field_type.as_ref();
                    field_names.push(curr_field.name().to_owned());
                    if !is_valid_scalar_type_no_list_check(curr_field.data_type()) {
                        return Err(proto_error(format!("{:?} is an invalid scalar type", curr_field)));
                    }
                }
                let deepest_datatype = curr_field.data_type();
                if !is_valid_scalar_type_no_list_check(deepest_datatype) {
                    return Err(proto_error(format!("The list nested type {:?} is an invalid scalar type", curr_field)));
                }
                let pb_deepest_type: PrimitiveScalarType = match deepest_datatype {
                    DataType::Boolean => PrimitiveScalarType::Bool,
                    DataType::Int8 => PrimitiveScalarType::Int8,
                    DataType::Int16 => PrimitiveScalarType::Int16,
                    DataType::Int32 => PrimitiveScalarType::Int32,
                    DataType::Int64 => PrimitiveScalarType::Int64,
                    DataType::UInt8 => PrimitiveScalarType::Uint8,
                    DataType::UInt16 => PrimitiveScalarType::Uint16,
                    DataType::UInt32 => PrimitiveScalarType::Uint32,
                    DataType::UInt64 => PrimitiveScalarType::Uint64,
                    DataType::Float32 => PrimitiveScalarType::Float32,
                    DataType::Float64 => PrimitiveScalarType::Float64,
                    DataType::Date32(_) => PrimitiveScalarType::Date32,
                    DataType::Time64(time_unit) => match time_unit {
                        arrow::datatypes::TimeUnit::Microsecond => PrimitiveScalarType::TimeMicrosecond,
                        arrow::datatypes::TimeUnit::Nanosecond => PrimitiveScalarType::TimeNanosecond,
                        _ => {
                            return Err(proto_error(format!(
                                "Found invalid time unit for scalar value, only TimeUnit::Microsecond and TimeUnit::Nanosecond are valid time units: {:?}",
                                time_unit
                            )))
                        }
                    },

                    DataType::Utf8 => PrimitiveScalarType::Utf8,
                    DataType::LargeUtf8 => PrimitiveScalarType::LargeUtf8,
                    _ => {
                        return Err(proto_error(format!(
                            "Error converting to Datatype to scalar type, {:?} is invalid as a datafusion scalar.",
                            val
                        )))
                    }
                };
                protobuf::scalar_type::Datatype::List(protobuf::ScalarListType {
                    field_names,
                    deepest_type: pb_deepest_type as i32,
                })
            }
            DataType::Null
            | DataType::Float16
            | DataType::Timestamp(_, _)
            | DataType::Date64(_)
            | DataType::Time32(_)
            | DataType::Duration(_)
            | DataType::Interval(_)
            | DataType::Binary
            | DataType::FixedSizeBinary(_)
            | DataType::LargeBinary
            | DataType::FixedSizeList(_, _)
            | DataType::LargeList(_)
            | DataType::Struct(_)
            | DataType::Union(_)
            | DataType::Dictionary(_, _)
            | DataType::Decimal(_, _) => {
                return Err(proto_error(format!(
                    "Error converting to Datatype to scalar type, {:?} is invalid as a datafusion scalar.",
                    val
                )))
            }
        };
        Ok(scalar_value)
    }
}

impl TryFrom<&datafusion::scalar::ScalarValue> for protobuf::ScalarValue {
    type Error = BallistaError;
    fn try_from(val: &datafusion::scalar::ScalarValue) -> Result<protobuf::ScalarValue, Self::Error> {
        use datafusion::scalar;
        use protobuf::scalar_value::Value;
        use protobuf::PrimitiveScalarType;
        Ok(match val {
            scalar::ScalarValue::Boolean(val) => create_proto_scalar(val, PrimitiveScalarType::Bool, |s| Value::BoolValue(*s)),
            scalar::ScalarValue::Float32(val) => create_proto_scalar(val, PrimitiveScalarType::Float32, |s| Value::Float32Value(*s)),
            scalar::ScalarValue::Float64(val) => create_proto_scalar(val, PrimitiveScalarType::Float64, |s| Value::Float64Value(*s)),
            scalar::ScalarValue::Int8(val) => create_proto_scalar(val, PrimitiveScalarType::Int8, |s| Value::Int8Value(*s as i32)),
            scalar::ScalarValue::Int16(val) => create_proto_scalar(val, PrimitiveScalarType::Int16, |s| Value::Int16Value(*s as i32)),
            scalar::ScalarValue::Int32(val) => create_proto_scalar(val, PrimitiveScalarType::Int32, |s| Value::Int32Value(*s)),
            scalar::ScalarValue::Int64(val) => create_proto_scalar(val, PrimitiveScalarType::Int64, |s| Value::Int64Value(*s)),
            scalar::ScalarValue::UInt8(val) => create_proto_scalar(val, PrimitiveScalarType::Uint8, |s| Value::Uint8Value(*s as u32)),
            scalar::ScalarValue::UInt16(val) => create_proto_scalar(val, PrimitiveScalarType::Uint16, |s| Value::Uint16Value(*s as u32)),
            scalar::ScalarValue::UInt32(val) => create_proto_scalar(val, PrimitiveScalarType::Uint32, |s| Value::Uint32Value(*s)),
            scalar::ScalarValue::UInt64(val) => create_proto_scalar(val, PrimitiveScalarType::Uint64, |s| Value::Uint64Value(*s)),
            scalar::ScalarValue::Utf8(val) => create_proto_scalar(val, PrimitiveScalarType::Utf8, |s| Value::Utf8Value(s.to_owned())),
            scalar::ScalarValue::LargeUtf8(val) => create_proto_scalar(val, PrimitiveScalarType::LargeUtf8, |s| Value::LargeUtf8Value(s.to_owned())),
            scalar::ScalarValue::List(value, datatype) => {
                println!("Current datatype of list: {:?}", datatype);
                match value {
                    Some(values) => {
                        if values.is_empty() {
                            protobuf::ScalarValue {
                                value: Some(protobuf::scalar_value::Value::ListValue(protobuf::ScalarListValue {
                                    datatype: Some(datatype.try_into()?),
                                    values: Vec::new(),
                                })),
                            }
                        } else {
                            let scalar_type = match datatype {
                                DataType::List(field) => field.as_ref().data_type(),
                                _ => todo!("Proper error handling"),
                            };
                            println!("Current scalar type for list: {:?}", scalar_type);
                            let type_checked_values: Vec<protobuf::ScalarValue> = values
                                .iter()
                                .map(|scalar| match (scalar, scalar_type) {
                                    (scalar::ScalarValue::List(_, arrow::datatypes::DataType::List(list_field)), arrow::datatypes::DataType::List(field)) => {
                                        let scalar_datatype = field.data_type();
                                        let list_datatype = list_field.data_type();
                                        if std::mem::discriminant(list_datatype) != std::mem::discriminant(scalar_datatype) {
                                            return Err(proto_error(format!(
                                                "Protobuf serialization error: Lists with inconsistent typing {:?} and {:?} found within list",
                                                list_datatype, scalar_datatype
                                            )));
                                        }
                                        scalar.try_into()
                                    }
                                    (scalar::ScalarValue::Boolean(_), arrow::datatypes::DataType::Boolean) => scalar.try_into(),
                                    (scalar::ScalarValue::Float32(_), arrow::datatypes::DataType::Float32) => scalar.try_into(),
                                    (scalar::ScalarValue::Float64(_), arrow::datatypes::DataType::Float64) => scalar.try_into(),
                                    (scalar::ScalarValue::Int8(_), arrow::datatypes::DataType::Int8) => scalar.try_into(),
                                    (scalar::ScalarValue::Int16(_), arrow::datatypes::DataType::Int16) => scalar.try_into(),
                                    (scalar::ScalarValue::Int32(_), arrow::datatypes::DataType::Int32) => scalar.try_into(),
                                    (scalar::ScalarValue::Int64(_), arrow::datatypes::DataType::Int64) => scalar.try_into(),
                                    (scalar::ScalarValue::UInt8(_), arrow::datatypes::DataType::UInt8) => scalar.try_into(),
                                    (scalar::ScalarValue::UInt16(_), arrow::datatypes::DataType::UInt16) => scalar.try_into(),
                                    (scalar::ScalarValue::UInt32(_), arrow::datatypes::DataType::UInt32) => scalar.try_into(),
                                    (scalar::ScalarValue::UInt64(_), arrow::datatypes::DataType::UInt64) => scalar.try_into(),
                                    (scalar::ScalarValue::Utf8(_), arrow::datatypes::DataType::Utf8) => scalar.try_into(),
                                    (scalar::ScalarValue::LargeUtf8(_), arrow::datatypes::DataType::LargeUtf8) => scalar.try_into(),
                                    _ => Err(proto_error(format!(
                                        "Protobuf serialization error, {:?} was inconsistent with designated type {:?}",
                                        scalar, datatype
                                    ))),
                                })
                                .collect::<Result<Vec<_>, _>>()?;
                            protobuf::ScalarValue {
                                value: Some(protobuf::scalar_value::Value::ListValue(protobuf::ScalarListValue {
                                    datatype: Some(datatype.try_into()?),
                                    values: type_checked_values,
                                })),
                            }
                        }
                    }
                    None => protobuf::ScalarValue {
                        value: Some(protobuf::scalar_value::Value::NullListValue(datatype.try_into()?)),
                    },
                }
            }
            datafusion::scalar::ScalarValue::Date32(val) => create_proto_scalar(val, PrimitiveScalarType::Date32, |s| Value::Date32Value(*s)),
            datafusion::scalar::ScalarValue::TimeMicrosecond(val) => {
                create_proto_scalar(val, PrimitiveScalarType::TimeMicrosecond, |s| Value::TimeMicrosecondValue(*s))
            }
            datafusion::scalar::ScalarValue::TimeNanosecond(val) => {
                create_proto_scalar(val, PrimitiveScalarType::TimeNanosecond, |s| Value::TimeNanosecondValue(*s))
            }
        })
    }
}

impl TryInto<protobuf::LogicalPlanNode> for &LogicalPlan {
    type Error = BallistaError;

    fn try_into(self) -> Result<protobuf::LogicalPlanNode, Self::Error> {
        use protobuf::logical_plan_node::LogicalPlanType;
        match self {
            LogicalPlan::TableScan {
                table_name,
                source,
                filters,
                projection,
                ..
            } => {
                let schema = source.schema();

                // unwrap the DFTableAdapter to get to the real TableProvider
                let source = if let Some(adapter) = source.as_any().downcast_ref::<DFTableAdapter>() {
                    match &adapter.logical_plan {
                        LogicalPlan::TableScan { source, .. } => Ok(source.as_any()),
                        _ => Err(BallistaError::General("Invalid LogicalPlan::TableScan".to_owned())),
                    }
                } else {
                    Ok(source.as_any())
                }?;

                let projection = match projection {
                    None => None,
                    Some(columns) => {
                        let column_names = columns.iter().map(|i| schema.field(*i).name().to_owned()).collect();
                        Some(protobuf::ProjectionColumns { columns: column_names })
                    }
                };
                let schema: protobuf::Schema = schema.as_ref().try_into()?;

                let filters: Vec<protobuf::LogicalExprNode> = filters.iter().map(|filter| filter.try_into()).collect::<Result<Vec<_>, _>>()?;

                if let Some(parquet) = source.downcast_ref::<ParquetTable>() {
                    Ok(protobuf::LogicalPlanNode {
                        logical_plan_type: Some(LogicalPlanType::ParquetScan(protobuf::ParquetTableScanNode {
                            table_name: table_name.to_owned(),
                            path: parquet.path().to_owned(),
                            projection,
                            schema: Some(schema),
                            filters,
                        })),
                    })
                } else if let Some(csv) = source.downcast_ref::<CsvFile>() {
                    let delimiter = [csv.delimiter()];
                    let delimiter = std::str::from_utf8(&delimiter).map_err(|_| BallistaError::General("Invalid CSV delimiter".to_owned()))?;
                    Ok(protobuf::LogicalPlanNode {
                        logical_plan_type: Some(LogicalPlanType::CsvScan(protobuf::CsvTableScanNode {
                            table_name: table_name.to_owned(),
                            path: csv.path().to_owned(),
                            projection,
                            schema: Some(schema),
                            has_header: csv.has_header(),
                            delimiter: delimiter.to_string(),
                            file_extension: csv.file_extension().to_string(),
                            filters,
                        })),
                    })
                } else {
                    Err(BallistaError::General(format!("logical plan to_proto unsupported table provider {:?}", source)))
                }
            }
            LogicalPlan::Projection { expr, input, .. } => Ok(protobuf::LogicalPlanNode {
                logical_plan_type: Some(LogicalPlanType::Projection(Box::new(protobuf::ProjectionNode {
                    input: Some(Box::new(input.as_ref().try_into()?)),
                    expr: expr.iter().map(|expr| expr.try_into()).collect::<Result<Vec<_>, BallistaError>>()?,
                }))),
            }),
            LogicalPlan::Filter { predicate, input } => {
                let input: protobuf::LogicalPlanNode = input.as_ref().try_into()?;
                Ok(protobuf::LogicalPlanNode {
                    logical_plan_type: Some(LogicalPlanType::Selection(Box::new(protobuf::SelectionNode {
                        input: Some(Box::new(input)),
                        expr: Some(predicate.try_into()?),
                    }))),
                })
            }
            LogicalPlan::Aggregate {
                input, group_expr, aggr_expr, ..
            } => {
                let input: protobuf::LogicalPlanNode = input.as_ref().try_into()?;
                Ok(protobuf::LogicalPlanNode {
                    logical_plan_type: Some(LogicalPlanType::Aggregate(Box::new(protobuf::AggregateNode {
                        input: Some(Box::new(input)),
                        group_expr: group_expr.iter().map(|expr| expr.try_into()).collect::<Result<Vec<_>, BallistaError>>()?,
                        aggr_expr: aggr_expr.iter().map(|expr| expr.try_into()).collect::<Result<Vec<_>, BallistaError>>()?,
                    }))),
                })
            }
            LogicalPlan::Join {
                left, right, on, join_type, ..
            } => {
                let left: protobuf::LogicalPlanNode = left.as_ref().try_into()?;
                let right: protobuf::LogicalPlanNode = right.as_ref().try_into()?;
                let join_type = match join_type {
                    JoinType::Inner => protobuf::JoinType::Inner,
                    JoinType::Left => protobuf::JoinType::Left,
                    JoinType::Right => protobuf::JoinType::Right,
                };
                let left_join_column = on.iter().map(|on| on.0.to_owned()).collect();
                let right_join_column = on.iter().map(|on| on.1.to_owned()).collect();
                Ok(protobuf::LogicalPlanNode {
                    logical_plan_type: Some(LogicalPlanType::Join(Box::new(protobuf::JoinNode {
                        left: Some(Box::new(left)),
                        right: Some(Box::new(right)),
                        join_type: join_type.into(),
                        left_join_column,
                        right_join_column,
                    }))),
                })
            }
            LogicalPlan::Limit { input, n } => {
                let input: protobuf::LogicalPlanNode = input.as_ref().try_into()?;
                Ok(protobuf::LogicalPlanNode {
                    logical_plan_type: Some(LogicalPlanType::Limit(Box::new(protobuf::LimitNode {
                        input: Some(Box::new(input)),
                        limit: *n as u32,
                    }))),
                })
            }
            LogicalPlan::Sort { input, expr } => {
                let input: protobuf::LogicalPlanNode = input.as_ref().try_into()?;
                let selection_expr: Vec<protobuf::LogicalExprNode> = expr.iter().map(|expr| expr.try_into()).collect::<Result<Vec<_>, BallistaError>>()?;
                Ok(protobuf::LogicalPlanNode {
                    logical_plan_type: Some(LogicalPlanType::Sort(Box::new(protobuf::SortNode {
                        input: Some(Box::new(input)),
                        expr: selection_expr,
                    }))),
                })
            }
            LogicalPlan::Repartition { input, partitioning_scheme } => {
                use datafusion::logical_plan::Partitioning;
                let input: protobuf::LogicalPlanNode = input.as_ref().try_into()?;

                //Assumed common usize field was batch size
                //Used u64 to avoid any nastyness involving large values, most data clusters are probably uniformly 64 bits any ways
                use protobuf::repartition_node::PartitionMethod;

                let pb_partition_method = match partitioning_scheme {
                    Partitioning::Hash(exprs, batch_size) => PartitionMethod::Hash(protobuf::HashRepartition {
                        hash_expr: exprs.iter().map(|expr| expr.try_into()).collect::<Result<Vec<_>, BallistaError>>()?,
                        batch_size: *batch_size as u64,
                    }),
                    Partitioning::RoundRobinBatch(batch_size) => PartitionMethod::RoundRobin(*batch_size as u64),
                };

                Ok(protobuf::LogicalPlanNode {
                    logical_plan_type: Some(LogicalPlanType::Repartition(Box::new(protobuf::RepartitionNode {
                        input: Some(Box::new(input)),
                        partition_method: Some(pb_partition_method),
                    }))),
                })
            }
            LogicalPlan::EmptyRelation { produce_one_row, .. } => Ok(protobuf::LogicalPlanNode {
                logical_plan_type: Some(LogicalPlanType::EmptyRelation(protobuf::EmptyRelationNode {
                    produce_one_row: *produce_one_row,
                })),
            }),
            LogicalPlan::CreateExternalTable {
                name,
                location,
                file_type,
                has_header,
                schema: df_schema,
            } => {
                use datafusion::sql::parser::FileType;
                let schema: Schema = df_schema.as_ref().clone().into();
                let pb_schema: protobuf::Schema = (&schema)
                    .try_into()
                    .map_err(|e| BallistaError::General(format!("Could not convert schema into protobuf: {:?}", e)))?;

                let pb_file_type: protobuf::FileType = match file_type {
                    FileType::NdJson => protobuf::FileType::NdJson,
                    FileType::Parquet => protobuf::FileType::Parquet,
                    FileType::CSV => protobuf::FileType::Csv,
                };

                Ok(protobuf::LogicalPlanNode {
                    logical_plan_type: Some(LogicalPlanType::CreateExternalTable(protobuf::CreateExternalTableNode {
                        name: name.clone(),
                        location: location.clone(),
                        file_type: pb_file_type as i32,
                        has_header: *has_header,
                        schema: Some(pb_schema),
                    })),
                })
            }
            LogicalPlan::Explain { verbose, plan, .. } => {
                let input: protobuf::LogicalPlanNode = plan.as_ref().try_into()?;
                Ok(protobuf::LogicalPlanNode {
                    logical_plan_type: Some(LogicalPlanType::Explain(Box::new(protobuf::ExplainNode {
                        input: Some(Box::new(input)),
                        verbose: *verbose,
                    }))),
                })
            }
            LogicalPlan::Extension { .. } => unimplemented!(),
            // _ => Err(BallistaError::General(format!(
            //     "logical plan to_proto {:?}",
            //     self
            // ))),
        }
    }
}

fn create_proto_scalar<I, T: FnOnce(&I) -> protobuf::scalar_value::Value>(
    v: &Option<I>,
    null_arrow_type: protobuf::PrimitiveScalarType,
    constructor: T,
) -> protobuf::ScalarValue {
    protobuf::ScalarValue {
        value: Some(
            v.as_ref()
                .map(constructor)
                .unwrap_or(protobuf::scalar_value::Value::NullValue(null_arrow_type as i32)),
        ),
    }
}

impl TryInto<protobuf::LogicalExprNode> for &Expr {
    type Error = BallistaError;

    fn try_into(self) -> Result<protobuf::LogicalExprNode, Self::Error> {
        use datafusion::scalar::ScalarValue;
        use protobuf::scalar_value::Value;
        match self {
            Expr::Column(name) => {
                let expr = protobuf::LogicalExprNode {
                    expr_type: Some(ExprType::ColumnName(name.clone())),
                };
                Ok(expr)
            }
            Expr::Alias(expr, alias) => {
                let alias = Box::new(protobuf::AliasNode {
                    expr: Some(Box::new(expr.as_ref().try_into()?)),
                    alias: alias.to_owned(),
                });
                let expr = protobuf::LogicalExprNode {
                    expr_type: Some(ExprType::Alias(alias)),
                };
                Ok(expr)
            }
            Expr::Literal(value) => {
                let pb_value: protobuf::ScalarValue = value.try_into()?;
                Ok(protobuf::LogicalExprNode {
                    expr_type: Some(ExprType::Literal(pb_value)),
                })
            }
            Expr::BinaryExpr { left, op, right } => {
                let binary_expr = Box::new(protobuf::BinaryExprNode {
                    l: Some(Box::new(left.as_ref().try_into()?)),
                    r: Some(Box::new(right.as_ref().try_into()?)),
                    op: format!("{:?}", op),
                });
                Ok(protobuf::LogicalExprNode {
                    expr_type: Some(ExprType::BinaryExpr(binary_expr)),
                })
            }
            Expr::AggregateFunction { ref fun, ref args, .. } => {
                let aggr_function = match fun {
                    AggregateFunction::Min => protobuf::AggregateFunction::Min,
                    AggregateFunction::Max => protobuf::AggregateFunction::Max,
                    AggregateFunction::Sum => protobuf::AggregateFunction::Sum,
                    AggregateFunction::Avg => protobuf::AggregateFunction::Avg,
                    AggregateFunction::Count => protobuf::AggregateFunction::Count,
                };

                let arg = &args[0];
                let aggregate_expr = Box::new(protobuf::AggregateExprNode {
                    aggr_function: aggr_function.into(),
                    expr: Some(Box::new(arg.try_into()?)),
                });
                Ok(protobuf::LogicalExprNode {
                    expr_type: Some(ExprType::AggregateExpr(aggregate_expr)),
                })
            }
            Expr::ScalarVariable(_) => unimplemented!(),
            Expr::ScalarFunction { .. } => unimplemented!(),
            Expr::ScalarUDF { .. } => unimplemented!(),
            Expr::AggregateUDF { .. } => unimplemented!(),
            Expr::Not(expr) => {
                let expr = Box::new(protobuf::Not {
                    expr: Some(Box::new(expr.as_ref().try_into()?)),
                });
                Ok(protobuf::LogicalExprNode {
                    expr_type: Some(ExprType::NotExpr(expr)),
                })
            }
            Expr::IsNull(expr) => {
                let expr = Box::new(protobuf::IsNull {
                    expr: Some(Box::new(expr.as_ref().try_into()?)),
                });
                Ok(protobuf::LogicalExprNode {
                    expr_type: Some(ExprType::IsNullExpr(expr)),
                })
            }
            Expr::IsNotNull(expr) => {
                let expr = Box::new(protobuf::IsNotNull {
                    expr: Some(Box::new(expr.as_ref().try_into()?)),
                });
                Ok(protobuf::LogicalExprNode {
                    expr_type: Some(ExprType::IsNotNullExpr(expr)),
                })
            }
            Expr::Between { expr, negated, low, high } => {
                let expr = Box::new(protobuf::BetweenNode {
                    expr: Some(Box::new(expr.as_ref().try_into()?)),
                    negated: *negated,
                    low: Some(Box::new(low.as_ref().try_into()?)),
                    high: Some(Box::new(high.as_ref().try_into()?)),
                });
                Ok(protobuf::LogicalExprNode {
                    expr_type: Some(ExprType::Between(expr)),
                })
            }
            Expr::Case {
                expr,
                when_then_expr,
                else_expr,
            } => {
                let when_then_expr = when_then_expr
                    .iter()
                    .map(|(w, t)| {
                        Ok(protobuf::WhenThen {
                            when_expr: Some(w.as_ref().try_into()?),
                            then_expr: Some(t.as_ref().try_into()?),
                        })
                    })
                    .collect::<Result<Vec<protobuf::WhenThen>, BallistaError>>()?;
                let expr = Box::new(protobuf::CaseNode {
                    expr: match expr {
                        Some(e) => Some(Box::new(e.as_ref().try_into()?)),
                        None => None,
                    },
                    when_then_expr,
                    else_expr: match else_expr {
                        Some(e) => Some(Box::new(e.as_ref().try_into()?)),
                        None => None,
                    },
                });
                Ok(protobuf::LogicalExprNode {
                    expr_type: Some(ExprType::Case(expr)),
                })
            }
            Expr::Cast { expr, data_type } => {
                let expr = Box::new(protobuf::CastNode {
                    expr: Some(Box::new(expr.as_ref().try_into()?)),
                    arrow_type: Some(data_type.into()),
                });
                Ok(protobuf::LogicalExprNode {
                    expr_type: Some(ExprType::Cast(expr)),
                })
            }
            Expr::Sort { expr, asc, nulls_first } => {
                let expr = Box::new(protobuf::SortExprNode {
                    expr: Some(Box::new(expr.as_ref().try_into()?)),
                    asc: *asc,
                    nulls_first: *nulls_first,
                });
                Ok(protobuf::LogicalExprNode {
                    expr_type: Some(ExprType::Sort(expr)),
                })
            }
            Expr::Negative(expr) => {
                let expr = Box::new(protobuf::NegativeNode {
                    expr: Some(Box::new(expr.as_ref().try_into()?)),
                });
                Ok(protobuf::LogicalExprNode {
                    expr_type: Some(protobuf::logical_expr_node::ExprType::Negative(expr)),
                })
            }
            Expr::InList { expr, list, negated } => {
                let expr = Box::new(protobuf::InListNode {
                    expr: Some(Box::new(expr.as_ref().try_into()?)),
                    list: list.iter().map(|expr| expr.try_into()).collect::<Result<Vec<_>, BallistaError>>()?,
                    negated: *negated,
                });
                Ok(protobuf::LogicalExprNode {
                    expr_type: Some(protobuf::logical_expr_node::ExprType::InList(expr)),
                })
            }
            Expr::Wildcard => Ok(protobuf::LogicalExprNode {
                expr_type: Some(protobuf::logical_expr_node::ExprType::Wildcard(true)),
            }),
            // _ => Err(BallistaError::General(format!(
            //     "logical expr to_proto {:?}",
            //     self
            // ))),
        }
    }
}

impl TryInto<protobuf::Schema> for &Schema {
    type Error = BallistaError;

    fn try_into(self) -> Result<protobuf::Schema, Self::Error> {
        Ok(protobuf::Schema {
            columns: self.fields().iter().map(protobuf::Field::from).collect::<Vec<_>>(),
        })
    }
}

<<<<<<< HEAD
impl TryFrom<&arrow::datatypes::DataType> for protobuf::ScalarType {
    type Error = BallistaError;
    fn try_from(value: &arrow::datatypes::DataType) -> Result<Self, Self::Error> {
        let datatype = protobuf::scalar_type::Datatype::try_from(value)?;
        Ok(protobuf::ScalarType { datatype: Some(datatype) })
=======
fn to_proto_arrow_type(dt: &DataType) -> Result<protobuf::ArrowType, BallistaError> {
    match dt {
        DataType::Boolean => Ok(protobuf::ArrowType::Bool),
        DataType::Int8 => Ok(protobuf::ArrowType::Int8),
        DataType::Int16 => Ok(protobuf::ArrowType::Int16),
        DataType::Int32 => Ok(protobuf::ArrowType::Int32),
        DataType::Int64 => Ok(protobuf::ArrowType::Int64),
        DataType::UInt8 => Ok(protobuf::ArrowType::Uint8),
        DataType::UInt16 => Ok(protobuf::ArrowType::Uint16),
        DataType::UInt32 => Ok(protobuf::ArrowType::Uint32),
        DataType::UInt64 => Ok(protobuf::ArrowType::Uint64),
        DataType::Float16 => Ok(protobuf::ArrowType::HalfFloat),
        DataType::Float32 => Ok(protobuf::ArrowType::Float),
        DataType::Float64 => Ok(protobuf::ArrowType::Double),
        DataType::Utf8 => Ok(protobuf::ArrowType::Utf8),
        DataType::Date32 => Ok(protobuf::ArrowType::Date32),
        DataType::Date64 => Ok(protobuf::ArrowType::Date64),
        DataType::Binary => Ok(protobuf::ArrowType::Binary),
        other => Err(BallistaError::General(format!(
            "logical_plan::to_proto() Unsupported data type {:?}",
            other
        ))),
>>>>>>> 228cfb2d
    }
}<|MERGE_RESOLUTION|>--- conflicted
+++ resolved
@@ -21,17 +21,11 @@
     convert::{TryFrom, TryInto},
 };
 
-<<<<<<< HEAD
-use crate::error::BallistaError;
-use crate::{context::DFTableAdapter, serde::protobuf};
-use arrow::datatypes::{DataType, Schema};
-=======
 use crate::context::DFTableAdapter;
 use crate::serde::{protobuf, BallistaError};
 
 use arrow::datatypes::{DataType, Schema};
 use datafusion::datasource::parquet::ParquetTable;
->>>>>>> 228cfb2d
 use datafusion::datasource::CsvFile;
 use datafusion::logical_plan::{Expr, JoinType, LogicalPlan};
 use datafusion::physical_plan::aggregates::AggregateFunction;
@@ -937,35 +931,10 @@
     }
 }
 
-<<<<<<< HEAD
 impl TryFrom<&arrow::datatypes::DataType> for protobuf::ScalarType {
     type Error = BallistaError;
     fn try_from(value: &arrow::datatypes::DataType) -> Result<Self, Self::Error> {
         let datatype = protobuf::scalar_type::Datatype::try_from(value)?;
         Ok(protobuf::ScalarType { datatype: Some(datatype) })
-=======
-fn to_proto_arrow_type(dt: &DataType) -> Result<protobuf::ArrowType, BallistaError> {
-    match dt {
-        DataType::Boolean => Ok(protobuf::ArrowType::Bool),
-        DataType::Int8 => Ok(protobuf::ArrowType::Int8),
-        DataType::Int16 => Ok(protobuf::ArrowType::Int16),
-        DataType::Int32 => Ok(protobuf::ArrowType::Int32),
-        DataType::Int64 => Ok(protobuf::ArrowType::Int64),
-        DataType::UInt8 => Ok(protobuf::ArrowType::Uint8),
-        DataType::UInt16 => Ok(protobuf::ArrowType::Uint16),
-        DataType::UInt32 => Ok(protobuf::ArrowType::Uint32),
-        DataType::UInt64 => Ok(protobuf::ArrowType::Uint64),
-        DataType::Float16 => Ok(protobuf::ArrowType::HalfFloat),
-        DataType::Float32 => Ok(protobuf::ArrowType::Float),
-        DataType::Float64 => Ok(protobuf::ArrowType::Double),
-        DataType::Utf8 => Ok(protobuf::ArrowType::Utf8),
-        DataType::Date32 => Ok(protobuf::ArrowType::Date32),
-        DataType::Date64 => Ok(protobuf::ArrowType::Date64),
-        DataType::Binary => Ok(protobuf::ArrowType::Binary),
-        other => Err(BallistaError::General(format!(
-            "logical_plan::to_proto() Unsupported data type {:?}",
-            other
-        ))),
->>>>>>> 228cfb2d
     }
 }
--- conflicted
+++ resolved
@@ -18,20 +18,17 @@
 use std::sync::Arc;
 use std::{convert::TryInto, unimplemented};
 
-<<<<<<< HEAD
-use datafusion::physical_plan::csv::CsvExec;
-use datafusion::physical_plan::parquet::ParquetExec;
-=======
 use crate::error::BallistaError;
 use crate::serde::{proto_error, protobuf};
 use crate::{convert_box_required, convert_required};
->>>>>>> c452ffc3
 use datafusion::physical_plan::{
     coalesce_batches::CoalesceBatchesExec,
+    csv::CsvExec,
     empty::EmptyExec,
     expressions::PhysicalSortExpr,
     hash_join::HashJoinExec,
     limit::{GlobalLimitExec, LocalLimitExec},
+    parquet::ParquetExec,
     projection::ProjectionExec,
     sort::{SortExec, SortOptions},
 };

// Copyright 2021 Andy Grove
//
// Licensed under the Apache License, Version 2.0 (the "License");
// you may not use this file except in compliance with the License.
// You may obtain a copy of the License at
//
// http://www.apache.org/licenses/LICENSE-2.0
//
// Unless required by applicable law or agreed to in writing, software
// distributed under the License is distributed on an "AS IS" BASIS,
// WITHOUT WARRANTIES OR CONDITIONS OF ANY KIND, either express or implied.
// See the License for the specific language governing permissions and
// limitations under the License.

//! Serde code to convert from protocol buffers to Rust data structures.

use std::sync::Arc;
use std::{convert::TryInto, unimplemented};
use datafusion::physical_plan::hash_utils::JoinType;

use datafusion::physical_plan::{
    coalesce_batches::CoalesceBatchesExec,
    empty::EmptyExec,
    expressions::PhysicalSortExpr,
    limit::{GlobalLimitExec, LocalLimitExec},
    projection::ProjectionExec,
<<<<<<< HEAD
    hash_join::HashJoinExec,

=======
    sort::{SortExec, SortOptions},
>>>>>>> cfa7f07a
};
use datafusion::physical_plan::{ExecutionPlan, PhysicalExpr};
use crate::error::BallistaError;
use crate::serde::{proto_error, protobuf};
use crate::{convert_box_required, convert_required};

use protobuf::physical_plan_node::PhysicalPlanType;

impl TryInto<Arc<dyn ExecutionPlan>> for &protobuf::PhysicalPlanNode {
    type Error = BallistaError;

    fn try_into(self) -> Result<Arc<dyn ExecutionPlan>, Self::Error> {
        let plan = self.physical_plan_type.as_ref().ok_or_else(|| {
            proto_error(format!(
                "physical_plan::from_proto() Unsupported physical plan '{:?}'",
                self
            ))
        })?;
        match plan {
            PhysicalPlanType::Projection(projection) => {
                let input: Arc<dyn ExecutionPlan> = convert_box_required!(projection.input)?;
                let exprs = projection
                    .expr
                    .iter()
                    .map(|expr| expr.try_into().map(|e| (e, "unused".to_string())))
                    .collect::<Result<Vec<_>, _>>()?;
                Ok(Arc::new(ProjectionExec::try_new(exprs, input)?))
            }
            PhysicalPlanType::Scan(_) => unimplemented!(),
            PhysicalPlanType::Selection(_) => unimplemented!(),
            PhysicalPlanType::CoalesceBatches(coalesce_batches) => {
                let input: Arc<dyn ExecutionPlan> = convert_box_required!(coalesce_batches.input)?;
                Ok(Arc::new(CoalesceBatchesExec::new(
                    input,
                    coalesce_batches.target_batch_size as usize,
                )))
            }
            PhysicalPlanType::GlobalLimit(limit) => {
                let input: Arc<dyn ExecutionPlan> = convert_box_required!(limit.input)?;
                Ok(Arc::new(GlobalLimitExec::new(
                    input,
                    limit.limit as usize,
                    0,
                ))) // TODO: concurrency param doesn't seem to be used in datafusion. not sure how to fill this in
            }
            PhysicalPlanType::LocalLimit(limit) => {
                let input: Arc<dyn ExecutionPlan> = convert_box_required!(limit.input)?;
                Ok(Arc::new(LocalLimitExec::new(input, limit.limit as usize)))
            }
            PhysicalPlanType::HashAggregate(_) => unimplemented!(),
            PhysicalPlanType::HashJoin(hashjoin) => {
                let _left: Arc<dyn ExecutionPlan> = convert_box_required!(hashjoin.left)?;
                let _right: Arc<dyn ExecutionPlan> = convert_box_required!(hashjoin.left)?;
                let _on: Vec<(String, String)> = hashjoin.on
                    .iter()
                    .map(|col| (col.left.clone(), col.right.clone()))
                    .collect();
                let join_type = protobuf::JoinType::from_i32(hashjoin.join_type).ok_or_else(|| {
                    proto_error(format!(
                        "Received a HashJoinNode message with unknown JoinType {}",
                        hashjoin.join_type
                    ))
                })?;
                let join_type = match join_type {
                    protobuf::JoinType::Inner => JoinType::Inner,
                    protobuf::JoinType::Left => JoinType::Left,
                    protobuf::JoinType::Right => JoinType::Right,
                };
                Ok(Arc::new(
                    HashJoinExec::try_new(_left, _right, &_on, &join_type)?))

            },
            PhysicalPlanType::ShuffleReader(_) => unimplemented!(),
            PhysicalPlanType::Empty(empty) => {
                let schema = Arc::new(convert_required!(empty.schema)?);
                Ok(Arc::new(EmptyExec::new(empty.produce_one_row, schema)))
            }
            PhysicalPlanType::Sort(sort) => {
                let input: Arc<dyn ExecutionPlan> = convert_box_required!(sort.input)?;
                let exprs = sort
                    .expr
                    .iter()
                    .map(|expr| {
                        let expr = expr.expr_type.as_ref().ok_or_else(|| {
                            proto_error(format!(
                                "physical_plan::from_proto() Unexpected expr {:?}",
                                self
                            ))
                        })?;
                        if let protobuf::logical_expr_node::ExprType::Sort(sort_expr) = expr {
                            let expr = sort_expr
                                .expr
                                .as_ref()
                                .ok_or_else(|| {
                                    proto_error(format!(
                                        "physical_plan::from_proto() Unexpected sort expr {:?}",
                                        self
                                    ))
                                })?
                                .as_ref();
                            Ok(PhysicalSortExpr {
                                expr: expr.try_into()?,
                                options: SortOptions {
                                    descending: !sort_expr.asc,
                                    nulls_first: sort_expr.nulls_first,
                                },
                            })
                        } else {
                            Err(BallistaError::General(format!(
                                "physical_plan::from_proto() {:?}",
                                self
                            )))
                        }
                    })
                    .collect::<Result<Vec<_>, _>>()?;
                // Update concurrency here in the future
                Ok(Arc::new(SortExec::try_new(exprs, input, 1)?))
            }
        }
    }
}

impl TryInto<Arc<dyn PhysicalExpr>> for &protobuf::LogicalExprNode {
    type Error = BallistaError;

    fn try_into(self) -> Result<Arc<dyn PhysicalExpr>, Self::Error> {
        unimplemented!()
    }
}<|MERGE_RESOLUTION|>--- conflicted
+++ resolved
@@ -24,12 +24,8 @@
     expressions::PhysicalSortExpr,
     limit::{GlobalLimitExec, LocalLimitExec},
     projection::ProjectionExec,
-<<<<<<< HEAD
     hash_join::HashJoinExec,
-
-=======
     sort::{SortExec, SortOptions},
->>>>>>> cfa7f07a
 };
 use datafusion::physical_plan::{ExecutionPlan, PhysicalExpr};
 use crate::error::BallistaError;

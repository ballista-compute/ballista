// Copyright 2020 Andy Grove
//
// Licensed under the Apache License, Version 2.0 (the "License");
// you may not use this file except in compliance with the License.
// You may obtain a copy of the License at
//
// http://www.apache.org/licenses/LICENSE-2.0
//
// Unless required by applicable law or agreed to in writing, software
// distributed under the License is distributed on an "AS IS" BASIS,
// WITHOUT WARRANTIES OR CONDITIONS OF ANY KIND, either express or implied.
// See the License for the specific language governing permissions and
// limitations under the License.

pub mod from_proto;
pub mod to_proto;

#[cfg(test)]
mod roundtrip_tests {
    use datafusion::physical_plan::hash_utils::JoinType;
    use std::{convert::TryInto, sync::Arc};

    use arrow::datatypes::{DataType, Schema};
    use datafusion::physical_plan::ColumnarValue;
    use datafusion::physical_plan::{
        empty::EmptyExec,
        expressions::{Avg, Column, PhysicalSortExpr},
        hash_aggregate::{AggregateMode, HashAggregateExec},
        hash_join::HashJoinExec,
        limit::{GlobalLimitExec, LocalLimitExec},
        sort::SortExec,
        ExecutionPlan,
    };
    use datafusion::physical_plan::{AggregateExpr, Distribution, Partitioning, PhysicalExpr};

    use super::super::super::error::Result;
    use super::super::protobuf;

    fn roundtrip_test(exec_plan: Arc<dyn ExecutionPlan>) -> Result<()> {
        let proto: protobuf::PhysicalPlanNode = exec_plan.clone().try_into()?;
        let result_exec_plan: Arc<dyn ExecutionPlan> = (&proto).try_into()?;
        assert_eq!(
            format!("{:?}", exec_plan),
            format!("{:?}", result_exec_plan)
        );
        Ok(())
    }

    #[test]
    fn roundtrip_empty() -> Result<()> {
        roundtrip_test(Arc::new(EmptyExec::new(false, Arc::new(Schema::empty()))))
    }

    #[test]
    fn roundtrip_local_limit() -> Result<()> {
        roundtrip_test(Arc::new(LocalLimitExec::new(
            Arc::new(EmptyExec::new(false, Arc::new(Schema::empty()))),
            25,
        )))
    }

    #[test]
    fn roundtrip_global_limit() -> Result<()> {
        roundtrip_test(Arc::new(GlobalLimitExec::new(
            Arc::new(EmptyExec::new(false, Arc::new(Schema::empty()))),
            25,
        )))
    }

    #[test]
    fn roundtrip_hash_join() -> Result<()> {
        use arrow::datatypes::{DataType, Field, Schema};
        let field_a = Field::new("col", DataType::Int64, false);
        let schema_left = Schema::new(vec![field_a.clone()]);
        let schema_right = Schema::new(vec![field_a]);

        roundtrip_test(Arc::new(HashJoinExec::try_new(
            Arc::new(EmptyExec::new(false, Arc::new(schema_left))),
            Arc::new(EmptyExec::new(false, Arc::new(schema_right))),
            &[("col".to_string(), "col".to_string())],
            &JoinType::Inner,
        )?))
    }

    fn col(name: &str) -> Arc<dyn PhysicalExpr> {
        Arc::new(Column::new(name))
    }

    #[test]
    fn rountrip_hash_aggregate() -> Result<()> {
        use arrow::datatypes::{DataType, Field, Schema};
        let groups: Vec<(Arc<dyn PhysicalExpr>, String)> = vec![(col("a"), "unused".to_string())];

        let aggregates: Vec<Arc<dyn AggregateExpr>> = vec![Arc::new(Avg::new(
            col("b"),
            "AVG(b)".to_string(),
            DataType::Float64,
        ))];

        let field_a = Field::new("a", DataType::Int64, false);
        let field_b = Field::new("b", DataType::Int64, false);
        let schema = Arc::new(Schema::new(vec![field_a, field_b]));

        roundtrip_test(Arc::new(HashAggregateExec::try_new(
            AggregateMode::Final,
            groups.clone(),
            aggregates.clone(),
            Arc::new(EmptyExec::new(false, schema.clone())),
            schema,
        )?))
    }

    #[test]
    fn roundtrip_filter_with_not_and_in_list() -> Result<()> {
        use arrow::datatypes::{DataType, Field, Schema};
        use datafusion::logical_plan::Operator;
        use datafusion::physical_plan::{
            expressions::{binary, lit, InListExpr, NotExpr},
            filter::FilterExec,
        };
        use datafusion::scalar::ScalarValue;
        let field_a = Field::new("a", DataType::Boolean, false);
        let field_b = Field::new("b", DataType::Int64, false);
        let field_c = Field::new("c", DataType::Int64, false);
        let schema = Arc::new(Schema::new(vec![field_a, field_b, field_c]));
        let not = Arc::new(NotExpr::new(col("a")));
        let in_list = Arc::new(InListExpr::new(
            col("b"),
            vec![
                lit(ScalarValue::Int64(Some(1))),
                lit(ScalarValue::Int64(Some(2))),
            ],
            false,
        ));
        let and = binary(not, Operator::And, in_list, &schema)?;
        roundtrip_test(Arc::new(FilterExec::try_new(
            and,
            Arc::new(EmptyExec::new(false, schema.clone())),
        )?))
    }

    #[test]
    fn roundtrip_sort() -> Result<()> {
        use arrow::compute::kernels::sort::SortOptions;
        use arrow::datatypes::{DataType, Field, Schema};
        let field_a = Field::new("a", DataType::Boolean, false);
        let field_b = Field::new("b", DataType::Int64, false);
        let schema = Arc::new(Schema::new(vec![field_a, field_b]));
        let sort_exprs = vec![
            PhysicalSortExpr {
                expr: col("a"),
                options: SortOptions {
                    descending: true,
                    nulls_first: false,
                },
            },
            PhysicalSortExpr {
                expr: col("b"),
                options: SortOptions {
                    descending: false,
                    nulls_first: true,
                },
            },
        ];
        roundtrip_test(Arc::new(SortExec::try_new(
            sort_exprs,
<<<<<<< HEAD
            Arc::new(EmptyExec::new(false, schema)),
            1,
=======
            Arc::new(EmptyExec::new(false, schema.clone())),
>>>>>>> cf91fe8e
        )?))
    }
}<|MERGE_RESOLUTION|>--- conflicted
+++ resolved
@@ -164,12 +164,7 @@
         ];
         roundtrip_test(Arc::new(SortExec::try_new(
             sort_exprs,
-<<<<<<< HEAD
             Arc::new(EmptyExec::new(false, schema)),
-            1,
-=======
-            Arc::new(EmptyExec::new(false, schema.clone())),
->>>>>>> cf91fe8e
         )?))
     }
 }
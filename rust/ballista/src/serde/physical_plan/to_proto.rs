--- conflicted
+++ resolved
@@ -43,33 +43,11 @@
         if let Some(exec) = plan.downcast_ref::<ProjectionExec>() {
 
             let input: protobuf::PhysicalPlanNode = exec.input().to_owned().try_into()?;
-<<<<<<< HEAD
-
-            let mut node = empty_physical_plan_node();
-
-            node.input = Some(Box::new(input));
-
-=======
->>>>>>> f32389e7
             let expr = exec
                 .expr()
                 .iter()
                 .map(|expr| expr.0.clone().try_into())
                 .collect::<Result<Vec<_>, Self::Error>>()?;
-<<<<<<< HEAD
-
-            node.projection = Some(protobuf::ProjectionExecNode { expr });
-
-            Ok(node)
-        } else if let Some(exec) = plan.downcast_ref::<FilterExec>() {
-
-            let input: protobuf::PhysicalPlanNode = exec.input().to_owned().try_into()?;
-
-            let mut node = empty_physical_plan_node();
-
-            node.input = Some(Box::new(input));
-
-=======
             Ok(protobuf::PhysicalPlanNode {
                 physical_plan_type: Some(PhysicalPlanType::Projection(Box::new(
                     protobuf::ProjectionExecNode {
@@ -80,7 +58,6 @@
             })
         } else if let Some(exec) = plan.downcast_ref::<FilterExec>() {
             let _input: protobuf::PhysicalPlanNode = exec.input().to_owned().try_into()?;
->>>>>>> f32389e7
             //         node.selection = Some(protobuf::SelectionExecNode {
             //             expr: Some(exec.as_ref().filter_expr.as_ref().try_into()?),
             //         });
@@ -88,17 +65,7 @@
                 physical_plan_type: None,
             })
         } else if let Some(exec) = plan.downcast_ref::<HashAggregateExec>() {
-<<<<<<< HEAD
-
-            let input: protobuf::PhysicalPlanNode = exec.input().to_owned().try_into()?;
-
-            let mut node = empty_physical_plan_node();
-
-            node.input = Some(Box::new(input));
-
-=======
             let _input: protobuf::PhysicalPlanNode = exec.input().to_owned().try_into()?;
->>>>>>> f32389e7
             //         node.hash_aggregate = Some(protobuf::HashAggregateExecNode {
             //             mode: match exec.mode {
             //                 AggregateMode::Partial => protobuf::AggregateMode::Partial,
@@ -125,30 +92,10 @@
             let _left: protobuf::PhysicalPlanNode = exec.left().to_owned().try_into()?;
 
             let _right: protobuf::PhysicalPlanNode = exec.right().to_owned().try_into()?;
-<<<<<<< HEAD
-
-            let node = empty_physical_plan_node();
-
-            Ok(node)
-        } else if let Some(exec) = plan.downcast_ref::<FilterExec>() {
-
-            let input: protobuf::PhysicalPlanNode = exec.input().to_owned().try_into()?;
-
-            let mut node = empty_physical_plan_node();
-
-            node.input = Some(Box::new(input));
-
-            Ok(node)
+            Ok(protobuf::PhysicalPlanNode {
+                physical_plan_type: None,
+            })
         } else if let Some(_exec) = plan.downcast_ref::<CsvExec>() {
-
-            let node = empty_physical_plan_node();
-
-=======
-            Ok(protobuf::PhysicalPlanNode {
-                physical_plan_type: None,
-            })
-        } else if let Some(_exec) = plan.downcast_ref::<CsvExec>() {
->>>>>>> f32389e7
             //         node.scan = Some(protobuf::ScanExecNode {
             //             path: exec.path.clone(),
             //             filename: exec.filenames.clone(),
@@ -168,12 +115,6 @@
                 physical_plan_type: None,
             })
         } else if let Some(_exec) = plan.downcast_ref::<ParquetExec>() {
-<<<<<<< HEAD
-
-            let node = empty_physical_plan_node();
-
-=======
->>>>>>> f32389e7
             //         node.scan = Some(protobuf::ScanExecNode {
             //             path: exec.path.clone(),
             //             filename: exec.filenames.clone(),

--- conflicted
+++ resolved
@@ -28,15 +28,7 @@
 use datafusion::physical_plan::hash_join::HashJoinExec;
 use datafusion::physical_plan::limit::{GlobalLimitExec, LocalLimitExec};
 use datafusion::physical_plan::projection::ProjectionExec;
-<<<<<<< HEAD
-use datafusion::physical_plan::{
-    csv::CsvExec,
-    limit::{GlobalLimitExec, LocalLimitExec},
-};
-use datafusion::physical_plan::hash_utils::JoinType;
-=======
 use datafusion::physical_plan::sort::SortExec;
->>>>>>> cfa7f07a
 use datafusion::physical_plan::{
     empty::EmptyExec,
     expressions::{
@@ -99,53 +91,6 @@
             Ok(protobuf::PhysicalPlanNode {
                 physical_plan_type: None,
             })
-<<<<<<< HEAD
-        } else if let Some(_exec) = plan.downcast_ref::<CsvExec>() {
-            //         node.scan = Some(protobuf::ScanExecNode {
-            //             path: exec.path.clone(),
-            //             filename: exec.filenames.clone(),
-            //             projection: exec
-            //                 .projection
-            //                 .as_ref()
-            //                 .unwrap()
-            //                 .iter()
-            //                 .map(|n| *n as u32)
-            //                 .collect(),
-            //             file_format: "csv".to_owned(),
-            //             schema: Some(exec.original_schema().as_ref().try_into()?),
-            //             has_header: exec.has_header,
-            //             batch_size: exec.batch_size as u32,
-            //         });
-            Ok(protobuf::PhysicalPlanNode {
-                physical_plan_type: None,
-            })
-=======
-        } else if let Some(exec) = plan.downcast_ref::<HashJoinExec>() {
-            let _left: protobuf::PhysicalPlanNode = exec.left().to_owned().try_into()?;
-            let _right: protobuf::PhysicalPlanNode = exec.right().to_owned().try_into()?;
-            Ok(protobuf::PhysicalPlanNode {
-                physical_plan_type: None,
-            })
-        //   } else if let Some(_exec) = plan.downcast_ref::<CsvExec>() {
-        //         node.scan = Some(protobuf::ScanExecNode {
-        //             path: exec.path.clone(),
-        //             filename: exec.filenames.clone(),
-        //             projection: exec
-        //                 .projection
-        //                 .as_ref()
-        //                 .unwrap()
-        //                 .iter()
-        //                 .map(|n| *n as u32)
-        //                 .collect(),
-        //             file_format: "csv".to_owned(),
-        //             schema: Some(exec.original_schema().as_ref().try_into()?),
-        //             has_header: exec.has_header,
-        //             batch_size: exec.batch_size as u32,
-        //         });
-        //    Ok(protobuf::PhysicalPlanNode {
-        //          physical_plan_type: None,
-        //      })
->>>>>>> cfa7f07a
         } else if let Some(limit) = plan.downcast_ref::<GlobalLimitExec>() {
             let input: protobuf::PhysicalPlanNode = limit.input().to_owned().try_into()?;
             Ok(protobuf::PhysicalPlanNode {

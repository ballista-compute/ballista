// Copyright 2020 Andy Grove
//
// Licensed under the Apache License, Version 2.0 (the "License");
// you may not use this file except in compliance with the License.
// You may obtain a copy of the License at
//
// http://www.apache.org/licenses/LICENSE-2.0
//
// Unless required by applicable law or agreed to in writing, software
// distributed under the License is distributed on an "AS IS" BASIS,
// WITHOUT WARRANTIES OR CONDITIONS OF ANY KIND, either express or implied.
// See the License for the specific language governing permissions and
// limitations under the License.

//! Serde code to convert Arrow schemas and DataFusion logical plans to Ballista protocol
//! buffer format, allowing DataFusion physical plans to be serialized and transmitted between
//! processes.

use std::{
    convert::{TryFrom, TryInto},
    sync::Arc,
};

use crate::serde::{protobuf, BallistaError};

use datafusion::physical_plan::coalesce_batches::CoalesceBatchesExec;
use datafusion::physical_plan::csv::CsvExec;
use datafusion::physical_plan::filter::FilterExec;
use datafusion::physical_plan::hash_join::HashJoinExec;
use datafusion::physical_plan::hash_utils::JoinType;
use datafusion::physical_plan::limit::{GlobalLimitExec, LocalLimitExec};
use datafusion::physical_plan::parquet::ParquetExec;
use datafusion::physical_plan::projection::ProjectionExec;
use datafusion::physical_plan::sort::SortExec;
<<<<<<< HEAD
use datafusion::physical_plan::{ExecutionPlan, PhysicalExpr};

use datafusion::physical_plan::empty::EmptyExec;
use datafusion::physical_plan::expressions::{BinaryExpr, CaseExpr, CastExpr, Column, InListExpr, IsNotNullExpr, IsNullExpr, Literal, NegativeExpr, NotExpr};

=======
use datafusion::physical_plan::{
    empty::EmptyExec,
    expressions::{BinaryExpr, Column},
};
use datafusion::physical_plan::{ExecutionPlan, PhysicalExpr};

use datafusion::physical_plan::expressions::IsNullExpr;
>>>>>>> 0b7e2970
use protobuf::physical_plan_node::PhysicalPlanType;

impl TryInto<protobuf::PhysicalPlanNode> for Arc<dyn ExecutionPlan> {
    type Error = BallistaError;

    fn try_into(self) -> Result<protobuf::PhysicalPlanNode, Self::Error> {
        let plan = self.as_any();

        if let Some(exec) = plan.downcast_ref::<ProjectionExec>() {
            let input: protobuf::PhysicalPlanNode = exec.input().to_owned().try_into()?;
            let expr = exec
                .expr()
                .iter()
                .map(|expr| expr.0.clone().try_into())
                .collect::<Result<Vec<_>, Self::Error>>()?;
            Ok(protobuf::PhysicalPlanNode {
                physical_plan_type: Some(PhysicalPlanType::Projection(Box::new(protobuf::ProjectionExecNode {
                    input: Some(Box::new(input)),
                    expr,
                }))),
            })
        } else if let Some(exec) = plan.downcast_ref::<FilterExec>() {
<<<<<<< HEAD
            let _input: protobuf::PhysicalPlanNode = exec.input().to_owned().try_into()?;
            //         node.selection = Some(protobuf::SelectionExecNode {
            //             expr: Some(exec.as_ref().filter_expr.as_ref().try_into()?),
            //         });
            Ok(protobuf::PhysicalPlanNode { physical_plan_type: None })
        } else if let Some(exec) = plan.downcast_ref::<HashAggregateExec>() {
            let _input: protobuf::PhysicalPlanNode = exec.input().to_owned().try_into()?;
            //         node.hash_aggregate = Some(protobuf::HashAggregateExecNode {
            //             mode: match exec.mode {
            //                 AggregateMode::Partial => protobuf::AggregateMode::Partial,
            //                 AggregateMode::Final => protobuf::AggregateMode::Final,
            //                 AggregateMode::Complete => protobuf::AggregateMode::Complete,
            //             }
            //                 .into(),
            //             group_expr: exec
            //                 .group_expr
            //                 .iter()
            //                 .map(|expr| expr.try_into())
            //                 .collect::<Result<Vec<_>, BallistaError>>()?,
            //             aggr_expr: exec
            //                 .aggr_expr
            //                 .iter()
            //                 .map(|expr| expr.try_into())
            //                 .collect::<Result<Vec<_>, BallistaError>>()?,
            //         });
            Ok(protobuf::PhysicalPlanNode { physical_plan_type: None })
=======
            let input: protobuf::PhysicalPlanNode = exec.input().to_owned().try_into()?;
            Ok(protobuf::PhysicalPlanNode {
                physical_plan_type: Some(PhysicalPlanType::Filter(Box::new(
                    protobuf::FilterExecNode {
                        input: Some(Box::new(input)),
                        expr: Some(exec.predicate().clone().try_into()?),
                    },
                ))),
            })
        // } else if let Some(exec) = plan.downcast_ref::<HashAggregateExec>() {
        //     let _input: protobuf::PhysicalPlanNode = exec.input().to_owned().try_into()?;
        //     //         node.hash_aggregate = Some(protobuf::HashAggregateExecNode {
        //     //             mode: match exec.mode {
        //     //                 AggregateMode::Partial => protobuf::AggregateMode::Partial,
        //     //                 AggregateMode::Final => protobuf::AggregateMode::Final,
        //     //                 AggregateMode::Complete => protobuf::AggregateMode::Complete,
        //     //             }
        //     //                 .into(),
        //     //             group_expr: exec
        //     //                 .group_expr
        //     //                 .iter()
        //     //                 .map(|expr| expr.try_into())
        //     //                 .collect::<Result<Vec<_>, BallistaError>>()?,
        //     //             aggr_expr: exec
        //     //                 .aggr_expr
        //     //                 .iter()
        //     //                 .map(|expr| expr.try_into())
        //     //                 .collect::<Result<Vec<_>, BallistaError>>()?,
        //     //         });
        //     Ok(protobuf::PhysicalPlanNode {
        //         physical_plan_type: None,
        //     })
>>>>>>> 0b7e2970
        } else if let Some(limit) = plan.downcast_ref::<GlobalLimitExec>() {
            let input: protobuf::PhysicalPlanNode = limit.input().to_owned().try_into()?;
            Ok(protobuf::PhysicalPlanNode {
                physical_plan_type: Some(PhysicalPlanType::GlobalLimit(Box::new(protobuf::GlobalLimitExecNode {
                    input: Some(Box::new(input)),
                    limit: limit.limit() as u32,
                }))),
            })
        } else if let Some(limit) = plan.downcast_ref::<LocalLimitExec>() {
            let input: protobuf::PhysicalPlanNode = limit.input().to_owned().try_into()?;
            Ok(protobuf::PhysicalPlanNode {
                physical_plan_type: Some(PhysicalPlanType::LocalLimit(Box::new(protobuf::LocalLimitExecNode {
                    input: Some(Box::new(input)),
                    limit: limit.limit() as u32,
                }))),
            })
        } else if let Some(exec) = plan.downcast_ref::<HashJoinExec>() {
            let left: protobuf::PhysicalPlanNode = exec.left().to_owned().try_into()?;
            let right: protobuf::PhysicalPlanNode = exec.right().to_owned().try_into()?;
            let on: Vec<protobuf::JoinOn> = exec
                .on()
                .iter()
                .map(|tuple| protobuf::JoinOn {
                    left: tuple.0.to_owned(),
                    right: tuple.1.to_owned(),
                })
                .collect();
            let join_type = match exec.join_type() {
                JoinType::Inner => protobuf::JoinType::Inner,
                JoinType::Left => protobuf::JoinType::Left,
                JoinType::Right => protobuf::JoinType::Right,
            };
            Ok(protobuf::PhysicalPlanNode {
                physical_plan_type: Some(PhysicalPlanType::HashJoin(Box::new(protobuf::HashJoinExecNode {
                    left: Some(Box::new(left)),
                    right: Some(Box::new(right)),
                    on,
                    join_type: join_type.into(),
                }))),
            })
        } else if let Some(empty) = plan.downcast_ref::<EmptyExec>() {
            let schema = empty.schema().as_ref().try_into()?;
            Ok(protobuf::PhysicalPlanNode {
                physical_plan_type: Some(PhysicalPlanType::Empty(protobuf::EmptyExecNode {
                    produce_one_row: empty.produce_one_row(),
                    schema: Some(schema),
                })),
            })
        } else if let Some(coalesce_batches) = plan.downcast_ref::<CoalesceBatchesExec>() {
            let input: protobuf::PhysicalPlanNode = coalesce_batches.input().to_owned().try_into()?;
            Ok(protobuf::PhysicalPlanNode {
                physical_plan_type: Some(PhysicalPlanType::CoalesceBatches(Box::new(protobuf::CoalesceBatchesExecNode {
                    input: Some(Box::new(input)),
                    target_batch_size: coalesce_batches.target_batch_size() as u32,
                }))),
            })
        } else if let Some(exec) = plan.downcast_ref::<CsvExec>() {
            let delimiter = [*exec.delimiter().unwrap()];
            let delimiter = std::str::from_utf8(&delimiter).map_err(|_| BallistaError::General("Invalid CSV delimiter".to_owned()))?;

            Ok(protobuf::PhysicalPlanNode {
                physical_plan_type: Some(PhysicalPlanType::CsvScan(protobuf::CsvScanExecNode {
                    path: exec.path().to_owned(),
                    filename: exec.filenames().to_vec(),
                    projection: exec.projection().unwrap().iter().map(|n| *n as u32).collect(),
                    file_extension: exec.file_extension().to_owned(),
                    schema: Some(exec.file_schema().as_ref().try_into()?),
                    has_header: exec.has_header(),
                    delimiter: delimiter.to_string(),
                    batch_size: 32768,
                })),
            })
        } else if let Some(exec) = plan.downcast_ref::<ParquetExec>() {
            let filenames = exec.partitions().iter().flat_map(|part| part.filenames().to_owned()).collect();
            Ok(protobuf::PhysicalPlanNode {
                physical_plan_type: Some(PhysicalPlanType::ParquetScan(protobuf::ParquetScanExecNode {
                    filename: filenames,
                    projection: exec.projection().as_ref().iter().map(|n| *n as u32).collect(),
                })),
            })
        //     PhysicalPlan::ShuffleReader(exec) => {
        //         let mut node = empty_physical_plan_node();
        //
        //         let shuffle_id: Vec<protobuf::ShuffleId> = exec
        //             .shuffle_id
        //             .iter()
        //             .map(|s| s.try_into())
        //             .collect::<Result<_, _>>()?;
        //
        //         node.shuffle_reader = Some(protobuf::ShuffleReaderExecNode {
        //             schema: Some(exec.schema().as_ref().try_into()?),
        //             shuffle_id,
        //         });
        //         Ok(node)
        //     }
        } else if let Some(exec) = plan.downcast_ref::<SortExec>() {
            let input: protobuf::PhysicalPlanNode = exec.input().to_owned().try_into()?;
            let expr = exec
                .expr()
                .iter()
                .map(|expr| {
                    let sort_expr = Box::new(protobuf::SortExprNode {
                        expr: Some(Box::new(expr.expr.to_owned().try_into()?)),
                        asc: !expr.options.descending,
                        nulls_first: expr.options.nulls_first,
                    });
                    Ok(protobuf::LogicalExprNode {
                        expr_type: Some(protobuf::logical_expr_node::ExprType::Sort(sort_expr)),
                    })
                })
                .collect::<Result<Vec<_>, Self::Error>>()?;
            Ok(protobuf::PhysicalPlanNode {
                physical_plan_type: Some(PhysicalPlanType::Sort(Box::new(protobuf::SortExecNode {
                    input: Some(Box::new(input)),
                    expr,
                }))),
            })
        } else {
            Err(BallistaError::General(format!("physical plan to_proto unsupported plan {:?}", self)))
        }
    }
}

impl TryFrom<Arc<dyn PhysicalExpr>> for protobuf::LogicalExprNode {
    type Error = BallistaError;

    fn try_from(value: Arc<dyn PhysicalExpr>) -> Result<Self, Self::Error> {
        let expr = value.as_any();

        if let Some(expr) = expr.downcast_ref::<Column>() {
            Ok(protobuf::LogicalExprNode {
                expr_type: Some(protobuf::logical_expr_node::ExprType::ColumnName(expr.name().to_owned())),
            })
        } else if let Some(expr) = expr.downcast_ref::<BinaryExpr>() {
            let binary_expr = Box::new(protobuf::BinaryExprNode {
                l: Some(Box::new(expr.left().to_owned().try_into()?)),
                r: Some(Box::new(expr.right().to_owned().try_into()?)),
                op: format!("{:?}", expr.op()),
            });

            Ok(protobuf::LogicalExprNode {
                expr_type: Some(protobuf::logical_expr_node::ExprType::BinaryExpr(binary_expr)),
            })
        } else if let Some(expr) = expr.downcast_ref::<IsNullExpr>() {
            Ok(protobuf::LogicalExprNode {
                expr_type: Some(protobuf::logical_expr_node::ExprType::IsNullExpr(Box::new(
                    protobuf::IsNull {
                        expr: Some(Box::new(expr.arg().to_owned().try_into()?)),
                    },
                ))),
            })
        } else {
<<<<<<< HEAD
            Err(BallistaError::General(format!("unsupported physical expression {:?}", value)))
=======
            Err(BallistaError::General(format!(
                "physical_plan::from_proto() unsupported expression {:?}",
                value
            )))
>>>>>>> 0b7e2970
        }
    }
}<|MERGE_RESOLUTION|>--- conflicted
+++ resolved
@@ -32,13 +32,7 @@
 use datafusion::physical_plan::parquet::ParquetExec;
 use datafusion::physical_plan::projection::ProjectionExec;
 use datafusion::physical_plan::sort::SortExec;
-<<<<<<< HEAD
-use datafusion::physical_plan::{ExecutionPlan, PhysicalExpr};
-
-use datafusion::physical_plan::empty::EmptyExec;
-use datafusion::physical_plan::expressions::{BinaryExpr, CaseExpr, CastExpr, Column, InListExpr, IsNotNullExpr, IsNullExpr, Literal, NegativeExpr, NotExpr};
-
-=======
+
 use datafusion::physical_plan::{
     empty::EmptyExec,
     expressions::{BinaryExpr, Column},
@@ -46,7 +40,6 @@
 use datafusion::physical_plan::{ExecutionPlan, PhysicalExpr};
 
 use datafusion::physical_plan::expressions::IsNullExpr;
->>>>>>> 0b7e2970
 use protobuf::physical_plan_node::PhysicalPlanType;
 
 impl TryInto<protobuf::PhysicalPlanNode> for Arc<dyn ExecutionPlan> {
@@ -63,40 +56,14 @@
                 .map(|expr| expr.0.clone().try_into())
                 .collect::<Result<Vec<_>, Self::Error>>()?;
             Ok(protobuf::PhysicalPlanNode {
-                physical_plan_type: Some(PhysicalPlanType::Projection(Box::new(protobuf::ProjectionExecNode {
-                    input: Some(Box::new(input)),
-                    expr,
-                }))),
+                physical_plan_type: Some(PhysicalPlanType::Projection(Box::new(
+                    protobuf::ProjectionExecNode {
+                        input: Some(Box::new(input)),
+                        expr,
+                    },
+                ))),
             })
         } else if let Some(exec) = plan.downcast_ref::<FilterExec>() {
-<<<<<<< HEAD
-            let _input: protobuf::PhysicalPlanNode = exec.input().to_owned().try_into()?;
-            //         node.selection = Some(protobuf::SelectionExecNode {
-            //             expr: Some(exec.as_ref().filter_expr.as_ref().try_into()?),
-            //         });
-            Ok(protobuf::PhysicalPlanNode { physical_plan_type: None })
-        } else if let Some(exec) = plan.downcast_ref::<HashAggregateExec>() {
-            let _input: protobuf::PhysicalPlanNode = exec.input().to_owned().try_into()?;
-            //         node.hash_aggregate = Some(protobuf::HashAggregateExecNode {
-            //             mode: match exec.mode {
-            //                 AggregateMode::Partial => protobuf::AggregateMode::Partial,
-            //                 AggregateMode::Final => protobuf::AggregateMode::Final,
-            //                 AggregateMode::Complete => protobuf::AggregateMode::Complete,
-            //             }
-            //                 .into(),
-            //             group_expr: exec
-            //                 .group_expr
-            //                 .iter()
-            //                 .map(|expr| expr.try_into())
-            //                 .collect::<Result<Vec<_>, BallistaError>>()?,
-            //             aggr_expr: exec
-            //                 .aggr_expr
-            //                 .iter()
-            //                 .map(|expr| expr.try_into())
-            //                 .collect::<Result<Vec<_>, BallistaError>>()?,
-            //         });
-            Ok(protobuf::PhysicalPlanNode { physical_plan_type: None })
-=======
             let input: protobuf::PhysicalPlanNode = exec.input().to_owned().try_into()?;
             Ok(protobuf::PhysicalPlanNode {
                 physical_plan_type: Some(PhysicalPlanType::Filter(Box::new(
@@ -129,22 +96,25 @@
         //     Ok(protobuf::PhysicalPlanNode {
         //         physical_plan_type: None,
         //     })
->>>>>>> 0b7e2970
         } else if let Some(limit) = plan.downcast_ref::<GlobalLimitExec>() {
             let input: protobuf::PhysicalPlanNode = limit.input().to_owned().try_into()?;
             Ok(protobuf::PhysicalPlanNode {
-                physical_plan_type: Some(PhysicalPlanType::GlobalLimit(Box::new(protobuf::GlobalLimitExecNode {
-                    input: Some(Box::new(input)),
-                    limit: limit.limit() as u32,
-                }))),
+                physical_plan_type: Some(PhysicalPlanType::GlobalLimit(Box::new(
+                    protobuf::GlobalLimitExecNode {
+                        input: Some(Box::new(input)),
+                        limit: limit.limit() as u32,
+                    },
+                ))),
             })
         } else if let Some(limit) = plan.downcast_ref::<LocalLimitExec>() {
             let input: protobuf::PhysicalPlanNode = limit.input().to_owned().try_into()?;
             Ok(protobuf::PhysicalPlanNode {
-                physical_plan_type: Some(PhysicalPlanType::LocalLimit(Box::new(protobuf::LocalLimitExecNode {
-                    input: Some(Box::new(input)),
-                    limit: limit.limit() as u32,
-                }))),
+                physical_plan_type: Some(PhysicalPlanType::LocalLimit(Box::new(
+                    protobuf::LocalLimitExecNode {
+                        input: Some(Box::new(input)),
+                        limit: limit.limit() as u32,
+                    },
+                ))),
             })
         } else if let Some(exec) = plan.downcast_ref::<HashJoinExec>() {
             let left: protobuf::PhysicalPlanNode = exec.left().to_owned().try_into()?;
@@ -163,12 +133,14 @@
                 JoinType::Right => protobuf::JoinType::Right,
             };
             Ok(protobuf::PhysicalPlanNode {
-                physical_plan_type: Some(PhysicalPlanType::HashJoin(Box::new(protobuf::HashJoinExecNode {
-                    left: Some(Box::new(left)),
-                    right: Some(Box::new(right)),
-                    on,
-                    join_type: join_type.into(),
-                }))),
+                physical_plan_type: Some(PhysicalPlanType::HashJoin(Box::new(
+                    protobuf::HashJoinExecNode {
+                        left: Some(Box::new(left)),
+                        right: Some(Box::new(right)),
+                        on,
+                        join_type: join_type.into(),
+                    },
+                ))),
             })
         } else if let Some(empty) = plan.downcast_ref::<EmptyExec>() {
             let schema = empty.schema().as_ref().try_into()?;
@@ -179,22 +151,31 @@
                 })),
             })
         } else if let Some(coalesce_batches) = plan.downcast_ref::<CoalesceBatchesExec>() {
-            let input: protobuf::PhysicalPlanNode = coalesce_batches.input().to_owned().try_into()?;
-            Ok(protobuf::PhysicalPlanNode {
-                physical_plan_type: Some(PhysicalPlanType::CoalesceBatches(Box::new(protobuf::CoalesceBatchesExecNode {
-                    input: Some(Box::new(input)),
-                    target_batch_size: coalesce_batches.target_batch_size() as u32,
-                }))),
+            let input: protobuf::PhysicalPlanNode =
+                coalesce_batches.input().to_owned().try_into()?;
+            Ok(protobuf::PhysicalPlanNode {
+                physical_plan_type: Some(PhysicalPlanType::CoalesceBatches(Box::new(
+                    protobuf::CoalesceBatchesExecNode {
+                        input: Some(Box::new(input)),
+                        target_batch_size: coalesce_batches.target_batch_size() as u32,
+                    },
+                ))),
             })
         } else if let Some(exec) = plan.downcast_ref::<CsvExec>() {
             let delimiter = [*exec.delimiter().unwrap()];
-            let delimiter = std::str::from_utf8(&delimiter).map_err(|_| BallistaError::General("Invalid CSV delimiter".to_owned()))?;
+            let delimiter = std::str::from_utf8(&delimiter)
+                .map_err(|_| BallistaError::General("Invalid CSV delimiter".to_owned()))?;
 
             Ok(protobuf::PhysicalPlanNode {
                 physical_plan_type: Some(PhysicalPlanType::CsvScan(protobuf::CsvScanExecNode {
                     path: exec.path().to_owned(),
                     filename: exec.filenames().to_vec(),
-                    projection: exec.projection().unwrap().iter().map(|n| *n as u32).collect(),
+                    projection: exec
+                        .projection()
+                        .unwrap()
+                        .iter()
+                        .map(|n| *n as u32)
+                        .collect(),
                     file_extension: exec.file_extension().to_owned(),
                     schema: Some(exec.file_schema().as_ref().try_into()?),
                     has_header: exec.has_header(),
@@ -203,12 +184,23 @@
                 })),
             })
         } else if let Some(exec) = plan.downcast_ref::<ParquetExec>() {
-            let filenames = exec.partitions().iter().flat_map(|part| part.filenames().to_owned()).collect();
-            Ok(protobuf::PhysicalPlanNode {
-                physical_plan_type: Some(PhysicalPlanType::ParquetScan(protobuf::ParquetScanExecNode {
-                    filename: filenames,
-                    projection: exec.projection().as_ref().iter().map(|n| *n as u32).collect(),
-                })),
+            let filenames = exec
+                .partitions()
+                .iter()
+                .flat_map(|part| part.filenames().to_owned())
+                .collect();
+            Ok(protobuf::PhysicalPlanNode {
+                physical_plan_type: Some(PhysicalPlanType::ParquetScan(
+                    protobuf::ParquetScanExecNode {
+                        filename: filenames,
+                        projection: exec
+                            .projection()
+                            .as_ref()
+                            .iter()
+                            .map(|n| *n as u32)
+                            .collect(),
+                    },
+                )),
             })
         //     PhysicalPlan::ShuffleReader(exec) => {
         //         let mut node = empty_physical_plan_node();
@@ -242,13 +234,18 @@
                 })
                 .collect::<Result<Vec<_>, Self::Error>>()?;
             Ok(protobuf::PhysicalPlanNode {
-                physical_plan_type: Some(PhysicalPlanType::Sort(Box::new(protobuf::SortExecNode {
-                    input: Some(Box::new(input)),
-                    expr,
-                }))),
+                physical_plan_type: Some(PhysicalPlanType::Sort(Box::new(
+                    protobuf::SortExecNode {
+                        input: Some(Box::new(input)),
+                        expr,
+                    },
+                ))),
             })
         } else {
-            Err(BallistaError::General(format!("physical plan to_proto unsupported plan {:?}", self)))
+            Err(BallistaError::General(format!(
+                "physical plan to_proto unsupported plan {:?}",
+                self
+            )))
         }
     }
 }
@@ -261,7 +258,9 @@
 
         if let Some(expr) = expr.downcast_ref::<Column>() {
             Ok(protobuf::LogicalExprNode {
-                expr_type: Some(protobuf::logical_expr_node::ExprType::ColumnName(expr.name().to_owned())),
+                expr_type: Some(protobuf::logical_expr_node::ExprType::ColumnName(
+                    expr.name().to_owned(),
+                )),
             })
         } else if let Some(expr) = expr.downcast_ref::<BinaryExpr>() {
             let binary_expr = Box::new(protobuf::BinaryExprNode {
@@ -271,7 +270,9 @@
             });
 
             Ok(protobuf::LogicalExprNode {
-                expr_type: Some(protobuf::logical_expr_node::ExprType::BinaryExpr(binary_expr)),
+                expr_type: Some(protobuf::logical_expr_node::ExprType::BinaryExpr(
+                    binary_expr,
+                )),
             })
         } else if let Some(expr) = expr.downcast_ref::<IsNullExpr>() {
             Ok(protobuf::LogicalExprNode {
@@ -282,14 +283,10 @@
                 ))),
             })
         } else {
-<<<<<<< HEAD
-            Err(BallistaError::General(format!("unsupported physical expression {:?}", value)))
-=======
             Err(BallistaError::General(format!(
                 "physical_plan::from_proto() unsupported expression {:?}",
                 value
             )))
->>>>>>> 0b7e2970
         }
     }
 }
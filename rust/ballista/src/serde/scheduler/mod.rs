--- conflicted
+++ resolved
@@ -14,13 +14,9 @@
 
 use std::{collections::HashMap, sync::Arc};
 
-<<<<<<< HEAD
-use datafusion::{logical_plan::LogicalPlan, physical_plan::ExecutionPlan};
-=======
 use datafusion::logical_plan::LogicalPlan;
 use datafusion::physical_plan::ExecutionPlan;
 use serde::{Deserialize, Serialize};
->>>>>>> 228cfb2d
 use uuid::Uuid;
 
 use super::protobuf;
@@ -48,12 +44,7 @@
 
 /// Unique identifier for the output partition of an operator.
 #[derive(Debug, Copy, Clone, PartialEq, Eq, PartialOrd, Ord, Hash)]
-<<<<<<< HEAD
-
-pub struct ShuffleId {
-=======
 pub struct PartitionId {
->>>>>>> 228cfb2d
     pub(crate) job_uuid: Uuid,
     pub(crate) stage_id: usize,
     pub(crate) partition_id: usize,
@@ -70,12 +61,7 @@
 }
 
 /// Meta-data for an executor, used when fetching shuffle partitions from other executors
-<<<<<<< HEAD
-#[derive(Debug, Clone)]
-
-=======
 #[derive(Debug, Clone, Serialize, Deserialize)]
->>>>>>> 228cfb2d
 pub struct ExecutorMeta {
     pub id: String,
     pub host: String,

// Copyright 2020 Andy Grove
//
// Licensed under the Apache License, Version 2.0 (the "License");
// you may not use this file except in compliance with the License.
// You may obtain a copy of the License at
//
// http://www.apache.org/licenses/LICENSE-2.0
//
// Unless required by applicable law or agreed to in writing, software
// distributed under the License is distributed on an "AS IS" BASIS,
// WITHOUT WARRANTIES OR CONDITIONS OF ANY KIND, either express or implied.
// See the License for the specific language governing permissions and
// limitations under the License.

use std::{collections::HashMap, sync::Arc};

use arrow::datatypes::{Schema, SchemaRef};
use datafusion::logical_plan::LogicalPlan;
use datafusion::physical_plan::ExecutionPlan;
use uuid::Uuid;

use super::protobuf;
use crate::utils::PartitionStats;

pub mod from_proto;
pub mod to_proto;

/// Action that can be sent to an executor
#[derive(Debug, Clone)]

pub enum Action {
    /// Execute a query and store the results in memory
    ExecutePartition(ExecutePartition),
    /// Collect a shuffle partition
    FetchPartition(PartitionId),
}

/// Unique identifier for the output partition of an operator.
#[derive(Debug, Clone, PartialEq, Eq, PartialOrd, Ord, Hash)]
pub struct PartitionId {
    pub(crate) job_id: String,
    pub(crate) stage_id: usize,
    pub(crate) partition_id: usize,
}

impl PartitionId {
    pub fn new(job_id: &str, stage_id: usize, partition_id: usize) -> Self {
        Self {
            job_id: job_id.to_string(),
            stage_id,
            partition_id,
        }
    }
}

/// Meta-data for an executor, used when fetching shuffle partitions from other executors
#[derive(Debug, Clone, PartialEq, Eq)]
pub struct ExecutorMeta {
    pub id: String,
    pub host: String,
    pub port: u16,
}

impl Into<protobuf::ExecutorMetadata> for ExecutorMeta {
    fn into(self) -> protobuf::ExecutorMetadata {
        protobuf::ExecutorMetadata {
            id: self.id,
            host: self.host,
            port: self.port as u32,
        }
    }
}

impl From<protobuf::ExecutorMetadata> for ExecutorMeta {
    fn from(meta: protobuf::ExecutorMetadata) -> Self {
        Self {
            id: meta.id,
            host: meta.host,
            port: meta.port as u16,
        }
    }
}

/// Task that can be sent to an executor to execute one stage of a query and write
/// results out to disk
#[derive(Debug, Clone)]
pub struct ExecutePartition {
    /// Unique ID representing this query execution
    pub(crate) job_id: String,
    /// Unique ID representing this query stage within the overall query
    pub(crate) stage_id: usize,
    /// The partitions to execute. The same plan could be sent to multiple executors and each
    /// executor will execute a range of partitions per QueryStageTask
    pub(crate) partition_id: Vec<usize>,
    /// The physical plan for this query stage
    pub(crate) plan: Arc<dyn ExecutionPlan>,
    /// Location of shuffle partitions that this query stage may depend on
    pub(crate) shuffle_locations: HashMap<PartitionId, ExecutorMeta>,
}

impl ExecutePartition {
    pub fn new(
        job_id: String,
        stage_id: usize,
        partition_id: Vec<usize>,
        plan: Arc<dyn ExecutionPlan>,
        shuffle_locations: HashMap<PartitionId, ExecutorMeta>,
    ) -> Self {
        Self {
            job_id,
            stage_id,
            partition_id,
            plan,
            shuffle_locations,
        }
    }

    pub fn key(&self) -> String {
<<<<<<< HEAD
        format!("{}.{}.{}", self.job_id, self.stage_id, self.partition_id)
=======
        format!(
            "{}.{}.{:?}",
            self.job_uuid, self.stage_id, self.partition_id
        )
>>>>>>> cf91fe8e
    }
}

#[derive(Debug)]
pub struct ExecutePartitionResult {
    /// Path containing results for this partition
    path: String,
    stats: PartitionStats,
}

impl ExecutePartitionResult {
    pub fn new(path: &str, stats: PartitionStats) -> Self {
        Self {
            path: path.to_owned(),
            stats,
        }
    }

    pub fn path(&self) -> &str {
        &self.path
    }
}<|MERGE_RESOLUTION|>--- conflicted
+++ resolved
@@ -116,14 +116,10 @@
     }
 
     pub fn key(&self) -> String {
-<<<<<<< HEAD
-        format!("{}.{}.{}", self.job_id, self.stage_id, self.partition_id)
-=======
         format!(
             "{}.{}.{:?}",
-            self.job_uuid, self.stage_id, self.partition_id
+            self.job_id, self.stage_id, self.partition_id
         )
->>>>>>> cf91fe8e
     }
 }
 

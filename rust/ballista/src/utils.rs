// Copyright 2021 Andy Grove
//
// Licensed under the Apache License, Version 2.0 (the "License");
// you may not use this file except in compliance with the License.
// You may obtain a copy of the License at
//
// http://www.apache.org/licenses/LICENSE-2.0
//
// Unless required by applicable law or agreed to in writing, software
// distributed under the License is distributed on an "AS IS" BASIS,
// WITHOUT WARRANTIES OR CONDITIONS OF ANY KIND, either express or implied.
// See the License for the specific language governing permissions and
// limitations under the License.

<<<<<<< HEAD
use std::{
    fs::File,
    io::{prelude::*, BufReader},
    path::Path,
};
=======
use std::{fs::File, pin::Pin};
>>>>>>> 2d85e48e

use crate::memory_stream::MemoryStream;

use arrow::error::Result;
use arrow::ipc::reader::FileReader;
use arrow::ipc::writer::FileWriter;
use arrow::record_batch::RecordBatch;
use datafusion::physical_plan::RecordBatchStream;
use futures::StreamExt;

/// Summary of executed partition
#[derive(Debug, Copy, Clone)]
pub struct PartitionStats {
    num_rows: usize,
    num_batches: usize,
    num_bytes: usize,
    null_count: usize,
}

/// Stream data to disk in Arrow IPC format

pub async fn write_stream_to_disk(
    stream: &mut Pin<Box<dyn RecordBatchStream + Send + Sync>>,
    path: &str,
) -> Result<PartitionStats> {
    let file = File::create(&path)?;

    let mut num_rows = 0;
    let mut num_batches = 0;
    let mut num_bytes = 0;
    let mut null_count = 0;
    let mut writer = FileWriter::try_new(file, stream.schema().as_ref())?;

    while let Some(result) = stream.next().await {
        let batch = result?;

        let batch_size_bytes: usize = batch
            .columns()
            .iter()
            .map(|array| array.get_array_memory_size())
            .sum();
        let batch_null_count: usize = batch.columns().iter().map(|array| array.null_count()).sum();
        num_batches += 1;
        num_rows += batch.num_rows();
        num_bytes += batch_size_bytes;
        null_count += batch_null_count;
        writer.write(&batch)?;
    }
    writer.finish()?;
    Ok(PartitionStats {
        num_rows,
        num_batches,
        num_bytes,
        null_count,
    })
}

pub async fn read_stream_from_disk(
    path: &str,
) -> Result<Pin<Box<dyn RecordBatchStream + Send + Sync>>> {
    let file = File::open(&path)?;
    let reader = FileReader::try_new(file)?;
    let schema = reader.schema();
    // TODO we should be able return a stream / iterator rather than load into memory first
    let mut batches = vec![];
    for batch in reader {
        batches.push(batch?);
    }
    Ok(Box::pin(MemoryStream::try_new(batches, schema, None)?))
}

pub async fn collect_stream(
    stream: &mut Pin<Box<dyn RecordBatchStream + Send + Sync>>,
) -> Result<Vec<RecordBatch>> {
    let mut batches = vec![];
    while let Some(batch) = stream.next().await {
        batches.push(batch?);
    }
    Ok(batches)
}

pub fn parse_opts_from_file(filename: impl AsRef<Path>) -> Vec<String> {
    // Parses a file where each line is a key value pair into a vector of strings
    // e.g port=1234 becomes ["--port", "1234"]
    // lines starting with '#' are treated as comments and ignored
    let file = File::open(filename).expect("no such file");
    let buf = BufReader::new(file);
    let lines: Vec<String> = buf
        .lines()
        .map(|l| l.expect("Could not parse line"))
        .collect();
    let mut args: Vec<String> = vec![];
    for line in lines {
        if line.starts_with('#') {
            continue;
        }
        let mut split_line = line.split('=');
        let mut key = "--".to_owned();
        key.push_str(split_line.next().unwrap());
        args.push(key);
        // add the value if it exists
        for arg in split_line {
            args.push(arg.parse().unwrap());
        }
    }
    return args;
}<|MERGE_RESOLUTION|>--- conflicted
+++ resolved
@@ -12,15 +12,12 @@
 // See the License for the specific language governing permissions and
 // limitations under the License.
 
-<<<<<<< HEAD
 use std::{
     fs::File,
     io::{prelude::*, BufReader},
     path::Path,
+    pin::Pin
 };
-=======
-use std::{fs::File, pin::Pin};
->>>>>>> 2d85e48e
 
 use crate::memory_stream::MemoryStream;
 

version: '2.0'
services:
  etcd:
    image: quay.io/coreos/etcd:v3.4.9
    command: "etcd -advertise-client-urls http://etcd:2379 -listen-client-urls http://0.0.0.0:2379"
<<<<<<< HEAD
    ports:
      - "2379:2379"
#  ballista-scheduler:
#    image: ballistacompute/ballista-rust:0.4.0-alpha-1
#    command: "/scheduler --config-backend etcd --etcd-urls etcd:2379 --bind-host 0.0.0.0 --port 50050"
#    environment:
#      - RUST_LOG=debug
#    ports:
#      - "50050:50050"
#    volumes:
#      - ./data:/data
#    depends_on:
#      - etcd
  ballista-executor:
    image: ballistacompute/ballista-rust:0.4.0-alpha-1
    command: "/executor --bind-host 0.0.0.0 --port 50051 --local"
=======
  ballista-scheduler:
    image: ballistacompute/ballista-rust:0.4.0-SNAPSHOT
    command: "/scheduler --config-backend etcd --etcd-urls etcd:2379 --bind-host 0.0.0.0 --port 50050"
    environment:
      - RUST_LOG=debug
    volumes:
      - ./data:/data
    depends_on:
      - etcd
  ballista-executor:
    image: ballistacompute/ballista-rust:0.4.0-SNAPSHOT
    command: "/executor --bind-host 0.0.0.0 --port 50051 --external-host ballista-executor --scheduler-host ballista-scheduler"
    environment:
      - RUST_LOG=info
    volumes:
      - ./data:/data
    depends_on:
      - ballista-scheduler
  ballista-client:
    image: ballistacompute/ballista-rust:0.4.0-SNAPSHOT
    command: "/bin/sh" # do nothing
    working_dir: /ballista/benchmarks/tpch
>>>>>>> 210f16cf
    environment:
      - RUST_LOG=info
    volumes:
      - ./data:/data
      - ../..:/ballista
    depends_on:
      - ballista-scheduler
      - ballista-executor
<|MERGE_RESOLUTION|>--- conflicted
+++ resolved
@@ -3,24 +3,6 @@
   etcd:
     image: quay.io/coreos/etcd:v3.4.9
     command: "etcd -advertise-client-urls http://etcd:2379 -listen-client-urls http://0.0.0.0:2379"
-<<<<<<< HEAD
-    ports:
-      - "2379:2379"
-#  ballista-scheduler:
-#    image: ballistacompute/ballista-rust:0.4.0-alpha-1
-#    command: "/scheduler --config-backend etcd --etcd-urls etcd:2379 --bind-host 0.0.0.0 --port 50050"
-#    environment:
-#      - RUST_LOG=debug
-#    ports:
-#      - "50050:50050"
-#    volumes:
-#      - ./data:/data
-#    depends_on:
-#      - etcd
-  ballista-executor:
-    image: ballistacompute/ballista-rust:0.4.0-alpha-1
-    command: "/executor --bind-host 0.0.0.0 --port 50051 --local"
-=======
   ballista-scheduler:
     image: ballistacompute/ballista-rust:0.4.0-SNAPSHOT
     command: "/scheduler --config-backend etcd --etcd-urls etcd:2379 --bind-host 0.0.0.0 --port 50050"
@@ -43,7 +25,6 @@
     image: ballistacompute/ballista-rust:0.4.0-SNAPSHOT
     command: "/bin/sh" # do nothing
     working_dir: /ballista/benchmarks/tpch
->>>>>>> 210f16cf
     environment:
       - RUST_LOG=info
     volumes:

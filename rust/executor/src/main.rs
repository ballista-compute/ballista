--- conflicted
+++ resolved
@@ -14,12 +14,8 @@
 
 //! Ballista Rust executor binary.
 
-<<<<<<< HEAD
-use std::{convert::TryInto, sync::Arc, time::Duration};
+use std::sync::Arc;
 use std::net::UdpSocket;
-=======
-use std::sync::Arc;
->>>>>>> da38e214
 
 use anyhow::{Context, Result};
 use arrow_flight::flight_service_server::FlightServiceServer;
@@ -59,123 +55,6 @@
 #[global_allocator]
 static ALLOC: snmalloc_rs::SnMalloc = snmalloc_rs::SnMalloc;
 
-<<<<<<< HEAD
-struct CurrentTaskInformation {
-    task_id: PartitionId,
-    result: Option<ballista::error::Result<()>>,
-}
-
-async fn poll_loop(
-    mut scheduler: SchedulerGrpcClient<Channel>,
-    executor_client: BallistaClient,
-    executor_meta: ExecutorMeta,
-) {
-    let executor_meta: protobuf::ExecutorMetadata = executor_meta.into();
-    let running_task: Arc<Mutex<Option<CurrentTaskInformation>>> = Arc::new(Mutex::new(None));
-    loop {
-        debug!("Starting registration with scheduler");
-        let mut task_status = vec![];
-        let mut running_task_guard = running_task.lock().await;
-        if let Some(CurrentTaskInformation { task_id, result }) = &*running_task_guard {
-            let task_id = task_id.clone();
-            match result {
-                Some(Ok(_)) => {
-                    info!("Current task finished");
-                    *running_task_guard = None;
-                    task_status.push(TaskStatus {
-                        partition_id: Some(task_id),
-                        status: Some(task_status::Status::Completed(CompletedTask {
-                            executor_id: executor_meta.id.clone(),
-                        })),
-                    });
-                }
-                Some(Err(e)) => {
-                    let error_msg = e.to_string();
-                    info!("Current task failed: {}", error_msg);
-                    *running_task_guard = None;
-                    task_status.push(TaskStatus {
-                        partition_id: Some(task_id),
-                        status: Some(task_status::Status::Failed(FailedTask {
-                            error: format!("Task failed due to Tokio error: {}", error_msg),
-                        })),
-                    });
-                }
-                None => {
-                    info!("Current task still in progress");
-                }
-            }
-        }
-        let can_accept_task = running_task_guard.is_none();
-        drop(running_task_guard);
-        let registration_result = scheduler
-            .poll_work(PollWorkParams {
-                metadata: Some(executor_meta.clone()),
-                can_accept_task, // TODO: honor concurrent_tasks setting. right now each execution runs a single task at a time
-                task_status,
-            })
-            .await;
-        match registration_result {
-            Ok(result) => {
-                if let Some(task) = result.into_inner().task {
-                    info!("Received task {:?}", task.task_id.as_ref().unwrap());
-                    let plan: Arc<dyn ExecutionPlan> = (&task.plan.unwrap()).try_into().unwrap();
-                    let task_id = task.task_id.unwrap();
-                    {
-                        let mut running_task = running_task.lock().await;
-                        *running_task = Some(CurrentTaskInformation {
-                            task_id: task_id.clone(),
-                            result: None,
-                        });
-                    }
-                    // TODO: This is a convoluted way of executing the task. We should move the task
-                    // execution code outside of the FlightService (data plane) into the control plane.
-                    let mut executor_client = executor_client.clone();
-                    let running_task = running_task.clone();
-                    tokio::spawn(async move {
-                        let r = executor_client
-                            .execute_partition(
-                                task_id.job_id.clone(),
-                                task_id.stage_id as usize,
-                                vec![task_id.partition_id as usize],
-                                plan,
-                            )
-                            .await;
-                        info!("DONE WITH CURRENT TASK: {:?}", r);
-                        let mut running_task = running_task.lock().await;
-                        *running_task = Some(CurrentTaskInformation {
-                            task_id,
-                            result: Some(r.map(|_| ())),
-                        });
-                    });
-                }
-            }
-            Err(error) => {
-                warn!("Executor registration failed. If this continues to happen the executor might be marked as dead by the scheduler. Error: {}", error);
-            }
-        }
-        tokio::time::sleep(Duration::from_millis(250)).await;
-    }
-}
-
-pub fn get_system_ip() -> Option<String> {
-    let socket = match UdpSocket::bind("0.0.0.0:0") {
-        Ok(s) => s,
-        Err(_) => return None,
-    };
-
-    match socket.connect("8.8.8.8:80") {
-        Ok(()) => (),
-        Err(_) => return None,
-    };
-
-    return match socket.local_addr() {
-        Ok(addr) => Some(addr.ip().to_string()),
-        Err(_) => None,
-    };
-}
-
-=======
->>>>>>> da38e214
 #[tokio::main]
 async fn main() -> Result<()> {
     env_logger::init();

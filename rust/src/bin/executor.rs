use std::convert::TryInto;
use std::io::Cursor;
use std::pin::Pin;

use ballista::logical_plan::LogicalPlan;
use ballista::protobuf;

use datafusion::datasource::parquet::ParquetTable;
use datafusion::datasource::TableProvider;
use datafusion::execution::context::ExecutionContext;
use datafusion::logicalplan::LogicalPlan as DataFusionPlan;

use futures::Stream;

use tonic::transport::Server;
use tonic::{Request, Response, Status, Streaming};

use ballista::error::BallistaError::DataFusionError;
use ballista::serde::decode_protobuf;
use flight::{
    flight_service_server::FlightService, flight_service_server::FlightServiceServer, Action,
    ActionType, Criteria, Empty, FlightData, FlightDescriptor, FlightInfo, HandshakeRequest,
    HandshakeResponse, PutResult, SchemaResult, Ticket,
};

//use arrow::ipc::writer::schema_to_bytes;

#[derive(Clone)]
pub struct FlightServiceImpl {}

#[tonic::async_trait]
impl FlightService for FlightServiceImpl {
    type HandshakeStream =
        Pin<Box<dyn Stream<Item = Result<HandshakeResponse, Status>> + Send + Sync + 'static>>;
    type ListFlightsStream =
        Pin<Box<dyn Stream<Item = Result<FlightInfo, Status>> + Send + Sync + 'static>>;
    type DoGetStream =
        Pin<Box<dyn Stream<Item = Result<FlightData, Status>> + Send + Sync + 'static>>;
    type DoPutStream =
        Pin<Box<dyn Stream<Item = Result<PutResult, Status>> + Send + Sync + 'static>>;
    type DoActionStream =
        Pin<Box<dyn Stream<Item = Result<flight::Result, Status>> + Send + Sync + 'static>>;
    type ListActionsStream =
        Pin<Box<dyn Stream<Item = Result<ActionType, Status>> + Send + Sync + 'static>>;

    async fn get_schema(
        &self,
        request: Request<FlightDescriptor>,
    ) -> Result<Response<SchemaResult>, Status> {
        println!("get_schema()");

        // let request = request.into_inner();
        //
        // let table = ParquetTable::try_new(&request.path[0]).unwrap();
        //
        // Ok(Response::new(SchemaResult::from(table.schema().as_ref())))

        Err(Status::unimplemented("Not yet implemented"))
    }

    async fn get_flight_info(
        &self,
        request: Request<FlightDescriptor>,
    ) -> Result<Response<FlightInfo>, Status> {
        println!("get_flight_info");

        // let request = request.into_inner();
        //
        // let table = ParquetTable::try_new(&request.path[0]).unwrap();
        //
        // let schema_bytes = schema_to_bytes(table.schema().as_ref());
        //
        // Ok(Response::new(FlightInfo {
        //     schema: schema_bytes,
        //     endpoint: vec![],
        //     flight_descriptor: None,
        //     total_bytes: -1,
        //     total_records: -1,
        //
        // }))

        Err(Status::unimplemented("Not yet implemented"))
    }

    async fn do_get(
        &self,
        request: Request<Ticket>,
    ) -> Result<Response<Self::DoGetStream>, Status> {
        let ticket = request.into_inner();

        let bytes = ticket.ticket.to_vec();

        //TODO we really want to receive the logical plan here instead of SQL
        // let plan = decode_protobuf(bytes).unwrap();
        // println!("{}", plan.pretty_print());

        match String::from_utf8(ticket.ticket.to_vec()) {
            Ok(sql) => {
                println!("do_get: {}", sql);

                // create local execution context
                let mut ctx = ExecutionContext::new();

<<<<<<< HEAD
                // let testdata =
                //     std::env::var("PARQUET_TEST_DATA").expect("PARQUET_TEST_DATA not defined");
=======
                let testdata =
                    std::env::var("PARQUET_TEST_DATA").expect("PARQUET_TEST_DATA not defined");
>>>>>>> f774969f

                // register parquet file with the execution context
                ctx.register_parquet("alltypes_plain", &format!("alltypes_plain.snappy.parquet"))
                    .map_err(|e| to_tonic_err(&e))?;

                // create the query plan
                let plan = ctx
                    .create_logical_plan(&sql)
                    .and_then(|plan| ctx.optimize(&plan))
                    .and_then(|plan| ctx.create_physical_plan(&plan, 1024 * 1024))
                    .map_err(|e| to_tonic_err(&e))?;

                // execute the query
                let results = ctx.collect(plan.as_ref()).map_err(|e| to_tonic_err(&e))?;
                if results.is_empty() {
                    return Err(Status::internal("There were no results from ticket"));
                }

                // add an initial FlightData message that sends schema
                let schema = plan.schema();
                let mut flights: Vec<Result<FlightData, Status>> =
                    vec![Ok(FlightData::from(schema.as_ref()))];

                let mut batches: Vec<Result<FlightData, Status>> = results
                    .iter()
                    .map(|batch| Ok(FlightData::from(batch)))
                    .collect();

                // append batch vector to schema vector, so that the first message sent is the schema
                flights.append(&mut batches);

                let output = futures::stream::iter(flights);

                Ok(Response::new(Box::pin(output) as Self::DoGetStream))
            }
            Err(e) => Err(Status::invalid_argument(format!("Invalid ticket: {:?}", e))),
        }
    }

    async fn handshake(
        &self,
        _request: Request<Streaming<HandshakeRequest>>,
    ) -> Result<Response<Self::HandshakeStream>, Status> {
        Err(Status::unimplemented("Not yet implemented"))
    }

    async fn list_flights(
        &self,
        _request: Request<Criteria>,
    ) -> Result<Response<Self::ListFlightsStream>, Status> {
        Err(Status::unimplemented("Not yet implemented"))
    }

    async fn do_put(
        &self,
        _request: Request<Streaming<FlightData>>,
    ) -> Result<Response<Self::DoPutStream>, Status> {
        Err(Status::unimplemented("Not yet implemented"))
    }

    async fn do_action(
        &self,
        _request: Request<Action>,
    ) -> Result<Response<Self::DoActionStream>, Status> {
        Err(Status::unimplemented("Not yet implemented"))
    }

    async fn list_actions(
        &self,
        _request: Request<Empty>,
    ) -> Result<Response<Self::ListActionsStream>, Status> {
        Err(Status::unimplemented("Not yet implemented"))
    }
}

fn to_tonic_err(e: &datafusion::error::ExecutionError) -> Status {
    Status::internal(format!("{:?}", e))
}

#[tokio::main]
async fn main() -> Result<(), Box<dyn std::error::Error>> {
    let addr = "0.0.0.0:50051".parse()?;
    let service = FlightServiceImpl {};

    let svc = FlightServiceServer::new(service);

    println!("Listening on {:?}", addr);

    Server::builder().add_service(svc).serve(addr).await?;

    Ok(())
}<|MERGE_RESOLUTION|>--- conflicted
+++ resolved
@@ -88,9 +88,8 @@
     ) -> Result<Response<Self::DoGetStream>, Status> {
         let ticket = request.into_inner();
 
-        let bytes = ticket.ticket.to_vec();
-
         //TODO we really want to receive the logical plan here instead of SQL
+        //let bytes = ticket.ticket.to_vec();
         // let plan = decode_protobuf(bytes).unwrap();
         // println!("{}", plan.pretty_print());
 
@@ -101,13 +100,8 @@
                 // create local execution context
                 let mut ctx = ExecutionContext::new();
 
-<<<<<<< HEAD
                 // let testdata =
                 //     std::env::var("PARQUET_TEST_DATA").expect("PARQUET_TEST_DATA not defined");
-=======
-                let testdata =
-                    std::env::var("PARQUET_TEST_DATA").expect("PARQUET_TEST_DATA not defined");
->>>>>>> f774969f
 
                 // register parquet file with the execution context
                 ctx.register_parquet("alltypes_plain", &format!("alltypes_plain.snappy.parquet"))
